#!/usr/bin/env python3
import argparse
import concurrent.futures
import random
<<<<<<< HEAD
from multiprocessing import Pool

from tqdm import tqdm
=======
import time
>>>>>>> be7c4046

from ecml_tools.data import open_dataset

VERSION = 1


class SpeedTest:
    """Speed test for opening a dataset"""

    def __init__(self, path, indexes):
        self.path = path
        self.indexes = indexes

    def run(self):
        ds = open_dataset(self.path)
        print(ds)
        for i in tqdm(self.indexes):
            ds[i]
            # print(i)


class Tests:
    def __init__(self, tests):
        self.tests = tests

    def __call__(self, i):
        self.tests[i].run()


def main():
    """Speed test for opening a dataset"""
    parser = argparse.ArgumentParser()
    parser.add_argument(
        "path",
        help=(
            "Path to the dataset, use s3:// for S3 storage, "
            "http:// for HTTP storage, and /path/to/dataset for local storage"
        ),
    )
    parser.add_argument(
        "-c",
        "--count",
        help="How many item to open",
        default=1000,
        type=int,
    )
    parser.add_argument(
        "--shuffle",
        action="store_true",
        help="Whether to shuffle the dataset (default is to shuffle)",
        default=True,
    )
    parser.add_argument("--no-shuffle", dest="shuffle", action="store_false")
    parser.add_argument(
        "--parallel",
        "-p",
        type=int,
        default=8,
        help="Number of parallel threads to use (default: 8)",
    )

<<<<<<< HEAD
    parser.add_argument(
        "--workers",
        type=int,
        help="How many workers to use",
        default=1,
    )
=======
    args = parser.parse_args()
    nthreads = args.parallel
>>>>>>> be7c4046

    args = parser.parse_args()

<<<<<<< HEAD
    indexes = list(range(len(open_dataset(args.path))))
    print(len(indexes))
=======
    total = len(ds)
    print(
        f"Dataset has {total} items. Opening {args.count} items using {nthreads} threads."
    )
>>>>>>> be7c4046

    if args.shuffle:
        # take items at random to avoid hitting the caches and use hot data
        indexes = random.sample(range(total), args.count)
    else:
        indexes = range(args.count)

    def to_human_readable(seconds):
        if seconds < 60:
            return f"{seconds:.2f} seconds"
        elif seconds < 60 * 60:
            return f"{seconds / 60:.2f} minutes"
        else:
            return f"{seconds / 60 / 60:.2f} hours"

    def to_human_readable_bytes(size_bytes):
        if size_bytes < 1024:
            return f"{size_bytes} bytes"
        elif size_bytes < 1024**2:
            return f"{size_bytes / 1024:.2f} KB"
        elif size_bytes < 1024**3:
            return f"{size_bytes / 1024 ** 2:.2f} MB"
        else:
            return f"{size_bytes / 1024 ** 3:.2f} GB"

<<<<<<< HEAD
    if args.workers > 1:
        tests = Tests(
            [
                SpeedTest(args.path, indexes[i :: args.workers])
                for i in range(args.workers)
            ]
        )

        with Pool(args.workers) as pool:
            pool.map(tests, range(args.workers))
    else:
        test = SpeedTest(args.path, indexes)
        test.run()
=======
    def show(start, count, bytes=""):
        end = time.time()
        if bytes:
            bytes = bytes / (end - start)
            bytes = "(" + to_human_readable_bytes(bytes) + "/s)"
        print(
            (
                f"Opening {count} items took {to_human_readable(end - start)}."
                "Items per seconds: {count / (end - start) :.2f} {bytes}"
            )
        )

    start = time.time()

    def process_item(ind):
        ds[ind]

    with concurrent.futures.ThreadPoolExecutor(max_workers=nthreads) as executor:
        futures = [executor.submit(process_item, ind) for ind in indexes]

        for i, future in enumerate(concurrent.futures.as_completed(futures)):
            if i > 0 and (10 * i) % args.count == 0:
                show(start, i)

            if i % 10 == 0:
                print(".", end="", flush=True)

    first = ds[0]
    shape, dtype, size = first.shape, first.dtype, first.size
    size_bytes = size * dtype.itemsize

    print()
    print(
        (
            f"Each item has shape {shape} and dtype {dtype}, total {size} values,"
            "total {to_human_readable_bytes(size_bytes)}"
        )
    )
    print("Speed test version:", VERSION)
    show(start, args.count, bytes=size_bytes * args.count)
>>>>>>> be7c4046


if __name__ == "__main__":
    main()<|MERGE_RESOLUTION|>--- conflicted
+++ resolved
@@ -1,14 +1,9 @@
 #!/usr/bin/env python3
 import argparse
-import concurrent.futures
 import random
-<<<<<<< HEAD
 from multiprocessing import Pool
 
 from tqdm import tqdm
-=======
-import time
->>>>>>> be7c4046
 
 from ecml_tools.data import open_dataset
 
@@ -52,7 +47,6 @@
         "-c",
         "--count",
         help="How many item to open",
-        default=1000,
         type=int,
     )
     parser.add_argument(
@@ -62,63 +56,26 @@
         default=True,
     )
     parser.add_argument("--no-shuffle", dest="shuffle", action="store_false")
-    parser.add_argument(
-        "--parallel",
-        "-p",
-        type=int,
-        default=8,
-        help="Number of parallel threads to use (default: 8)",
-    )
 
-<<<<<<< HEAD
+
     parser.add_argument(
         "--workers",
         type=int,
         help="How many workers to use",
         default=1,
     )
-=======
-    args = parser.parse_args()
-    nthreads = args.parallel
->>>>>>> be7c4046
 
     args = parser.parse_args()
 
-<<<<<<< HEAD
-    indexes = list(range(len(open_dataset(args.path))))
-    print(len(indexes))
-=======
-    total = len(ds)
-    print(
-        f"Dataset has {total} items. Opening {args.count} items using {nthreads} threads."
-    )
->>>>>>> be7c4046
+    indexes = list(len(open_dataset(args.path)))
 
     if args.shuffle:
         # take items at random to avoid hitting the caches and use hot data
-        indexes = random.sample(range(total), args.count)
-    else:
-        indexes = range(args.count)
+        random.shuffle(indexes)
 
-    def to_human_readable(seconds):
-        if seconds < 60:
-            return f"{seconds:.2f} seconds"
-        elif seconds < 60 * 60:
-            return f"{seconds / 60:.2f} minutes"
-        else:
-            return f"{seconds / 60 / 60:.2f} hours"
+    if args.count is not None:
+        indexes = indexes[: args.count]
 
-    def to_human_readable_bytes(size_bytes):
-        if size_bytes < 1024:
-            return f"{size_bytes} bytes"
-        elif size_bytes < 1024**2:
-            return f"{size_bytes / 1024:.2f} KB"
-        elif size_bytes < 1024**3:
-            return f"{size_bytes / 1024 ** 2:.2f} MB"
-        else:
-            return f"{size_bytes / 1024 ** 3:.2f} GB"
-
-<<<<<<< HEAD
     if args.workers > 1:
         tests = Tests(
             [
@@ -132,48 +89,6 @@
     else:
         test = SpeedTest(args.path, indexes)
         test.run()
-=======
-    def show(start, count, bytes=""):
-        end = time.time()
-        if bytes:
-            bytes = bytes / (end - start)
-            bytes = "(" + to_human_readable_bytes(bytes) + "/s)"
-        print(
-            (
-                f"Opening {count} items took {to_human_readable(end - start)}."
-                "Items per seconds: {count / (end - start) :.2f} {bytes}"
-            )
-        )
-
-    start = time.time()
-
-    def process_item(ind):
-        ds[ind]
-
-    with concurrent.futures.ThreadPoolExecutor(max_workers=nthreads) as executor:
-        futures = [executor.submit(process_item, ind) for ind in indexes]
-
-        for i, future in enumerate(concurrent.futures.as_completed(futures)):
-            if i > 0 and (10 * i) % args.count == 0:
-                show(start, i)
-
-            if i % 10 == 0:
-                print(".", end="", flush=True)
-
-    first = ds[0]
-    shape, dtype, size = first.shape, first.dtype, first.size
-    size_bytes = size * dtype.itemsize
-
-    print()
-    print(
-        (
-            f"Each item has shape {shape} and dtype {dtype}, total {size} values,"
-            "total {to_human_readable_bytes(size_bytes)}"
-        )
-    )
-    print("Speed test version:", VERSION)
-    show(start, args.count, bytes=size_bytes * args.count)
->>>>>>> be7c4046
 
 
 if __name__ == "__main__":
