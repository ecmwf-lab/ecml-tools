# (C) Copyright 2023 European Centre for Medium-Range Weather Forecasts.
# This software is licensed under the terms of the Apache Licence Version 2.0
# which can be obtained at http://www.apache.org/licenses/LICENSE-2.0.
# In applying this licence, ECMWF does not waive the privileges and immunities
# granted to it by virtue of its status as an intergovernmental organisation
# nor does it submit to any jurisdiction.

<<<<<<< HEAD
__version__ = "0.4.2"
=======
__version__ = "0.4.5"
>>>>>>> ed014b2b
<|MERGE_RESOLUTION|>--- conflicted
+++ resolved
@@ -5,8 +5,4 @@
 # granted to it by virtue of its status as an intergovernmental organisation
 # nor does it submit to any jurisdiction.
 
-<<<<<<< HEAD
-__version__ = "0.4.2"
-=======
-__version__ = "0.4.5"
->>>>>>> ed014b2b
+__version__ = "0.4.5"