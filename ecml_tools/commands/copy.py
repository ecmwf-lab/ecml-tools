# (C) Copyright 2023 European Centre for Medium-Range Weather Forecasts.
# This software is licensed under the terms of the Apache Licence Version 2.0
# which can be obtained at http://www.apache.org/licenses/LICENSE-2.0.
# In applying this licence, ECMWF does not waive the privileges and immunities
# granted to it by virtue of its status as an intergovernmental organisation
# nor does it submit to any jurisdiction.

import logging
import os
import sys
from concurrent.futures import ThreadPoolExecutor, as_completed

import tqdm

from . import Command

LOG = logging.getLogger(__name__)

try:
    isatty = sys.stdout.isatty() and os.environ.get("TERM") != "dumb"
except AttributeError:
    isatty = False

"""

~/.aws/credentials

[default]
endpoint_url = https://object-store.os-api.cci1.ecmwf.int
aws_access_key_id=xxx
aws_secret_access_key=xxxx

Then:

anemoi-datasets copy --source aifs-ea-an-oper-0001-mars-o96-1979-2022-1h-v3.zarr/
    --target s3://ml-datasets/stable/aifs-ea-an-oper-0001-mars-o96-1979-2022-1h-v3.zarr
zinfo https://object-store.os-api.cci1.ecmwf.int/
    ml-datasets/stable/aifs-ea-an-oper-0001-mars-o96-1979-2022-1h-v3.zarr
"""


<<<<<<< HEAD
class Create(Command):
    internal = True
    timestamp = True

    def add_arguments(self, command_parser):
        command_parser.add_argument("--transfers", type=int, default=8)
        command_parser.add_argument("--block-size", type=int, default=100)
        command_parser.add_argument("--overwrite", action="store_true")
        command_parser.add_argument("--progress", action="store_true")
        command_parser.add_argument(
            "--nested", action="store_true", help="Use ZARR's nested directpry backend."
        )
        command_parser.add_argument(
            "--rechunk",
            nargs="+",
            help="Rechunk given array.",
            metavar="array=i,j,k,l",
        )
        command_parser.add_argument("source")
        command_parser.add_argument("target")

    def _store(self, path, nested=False):
        if nested:
            import zarr

            return zarr.storage.NestedDirectoryStore(path)
        return path

    def copy_chunk(self, n, m, source, target, block_size, _copy, progress):
        if _copy[n:m].all():
            LOG.info(f"Skipping {n} to {m}")
            return None

        for i in tqdm.tqdm(
            range(n, m),
            desc=f"Copying {n} to {m}",
            leave=False,
            disable=not isatty and not progress,
        ):
            target[i] = source[i]
        return slice(n, m)

    def copy_data(
        self, source, target, transfers, block_size, _copy, progress, rechunking
    ):
        LOG.info("Copying data")
        source_data = source["data"]

        chunks = list(source_data.chunks)
        if "data" in rechunking:
            assert len(chunks) == len(rechunking["data"]), (chunks, rechunking["data"])
            for i, c in enumerate(rechunking["data"]):
                if c != -1:
                    chunks[i] = c

        target_data = (
            target["data"]
            if "data" in target
            else target.create_dataset(
                "data",
                shape=source_data.shape,
                chunks=chunks,
                dtype=source_data.dtype,
=======
def class_builder(_cls):
    class Create(_cls):
        internal = True
        timestamp = True

        def add_arguments(self, command_parser):
            command_parser.add_argument("--source", required=True)
            command_parser.add_argument("--target", required=True)
            command_parser.add_argument("--transfers", type=int, default=8)
            command_parser.add_argument("--block-size", type=int, default=100)
            command_parser.add_argument("--overwrite", action="store_true")
            command_parser.add_argument("--progress", action="store_true")
            command_parser.add_argument(
                "--rechunk",
                nargs="+",
                help="Rechunk given array.",
                metavar="array=i,j,k,l",
>>>>>>> aa767b47
            )

        def _store(self, path):
            return path

        def copy_chunk(self, n, m, source, target, block_size, _copy, progress):
            if _copy[n:m].all():
                LOG.info(f"Skipping {n} to {m}")
                return None

            for i in tqdm.tqdm(
                range(n, m),
                desc=f"Copying {n} to {m}",
                leave=False,
                disable=not isatty and not progress,
            ):
                target[i] = source[i]
            return slice(n, m)

        def copy_data(self, source, target, transfers, block_size, _copy, progress, rechunking):
            LOG.info("Copying data")
            source_data = source["data"]

            chunks = list(source_data.chunks)
            if "data" in rechunking:
                assert len(chunks) == len(rechunking["data"]), (chunks, rechunking["data"])
                for i, c in enumerate(rechunking["data"]):
                    if c != -1:
                        chunks[i] = c

            target_data = (
                target["data"]
                if "data" in target
                else target.create_dataset(
                    "data",
                    shape=source_data.shape,
                    chunks=chunks,
                    dtype=source_data.dtype,
                )
            )
<<<<<<< HEAD
            n += block_size

        for future in tqdm.tqdm(as_completed(tasks), total=len(tasks), smoothing=0):
            copied = future.result()
            if copied is not None:
                _copy[copied] = True
                target["_copy"] = _copy

        target["_copy"] = _copy

        LOG.info("Copied data")

    def copy_array(
        self, name, source, target, transfers, block_size, _copy, progress, rechunking
    ):
        for k, v in source.attrs.items():
            target.attrs[k] = v

        if name == "_copy":
            return

        if name == "data":
            self.copy_data(
                source, target, transfers, block_size, _copy, progress, rechunking
            )
            return

        LOG.info(f"Copying {name}")
        target[name] = source[name]
        LOG.info(f"Copied {name}")

    def copy_group(
        self, source, target, transfers, block_size, _copy, progress, rechunking
    ):
        import zarr

        for k, v in source.attrs.items():
            target.attrs[k] = v

        for name in sorted(source.keys()):
            if isinstance(source[name], zarr.hierarchy.Group):
                group = target[name] if name in target else target.create_group(name)
                self.copy_group(
                    source[name],
                    group,
                    transfers,
                    block_size,
                    _copy,
                    progress,
                    rechunking,
                )
            else:
                self.copy_array(
                    name,
                    source,
                    target,
                    transfers,
                    block_size,
                    _copy,
                    progress,
                    rechunking,
=======

            executor = ThreadPoolExecutor(max_workers=transfers)
            tasks = []
            n = 0
            while n < target_data.shape[0]:
                tasks.append(
                    executor.submit(
                        self.copy_chunk,
                        n,
                        min(n + block_size, target_data.shape[0]),
                        source_data,
                        target_data,
                        block_size,
                        _copy,
                        progress,
                    )
>>>>>>> aa767b47
                )
                n += block_size

            for future in tqdm.tqdm(as_completed(tasks), total=len(tasks), smoothing=0):
                copied = future.result()
                if copied is not None:
                    _copy[copied] = True
                    target["_copy"] = _copy

<<<<<<< HEAD
        if "_copy" not in target:
            target["_copy"] = zarr.zeros(
                source["data"].shape[0],
                dtype=bool,
            )
        _copy = target["_copy"]
        _copy_np = _copy[:]

        self.copy_group(
            source, target, transfers, block_size, _copy_np, progress, rechunking
        )
        del target["_copy"]

    def run(self, args):
        import zarr

        # base, ext = os.path.splitext(os.path.basename(args.source))
        # assert ext == ".zarr", ext
        # assert "." not in base, base
        LOG.info(f"Copying {args.source} to {args.target}")

        rechunking = {}
        if args.rechunk:
            for r in args.rechunk:
                k, v = r.split("=")
                if k != "data":
                    raise ValueError(f"Only rechunking data is supported: {k}")
                values = v.split(",")
                values = [-1 if x == "" else x for x in values]
                values = tuple(int(x) for x in values)
                rechunking[k] = values
            for k, v in rechunking.items():
                LOG.info(f"Rechunking {k} to {v}")

        try:
            target = zarr.open(self._store(args.target, args.nested), mode="r")
            if "_copy" in target:
                done = sum(1 if x else 0 for x in target["_copy"])
                todo = len(target["_copy"])
                LOG.info(
                    "Resuming copy, done %s out or %s, %s%%",
                    done,
                    todo,
                    int(done / todo * 100 + 0.5),
                )
            elif "sums" in target and "data" in target:  # sums is copied last
                LOG.error("Target already exists")
                return
        except ValueError as e:
            LOG.info(f"Target does not exist: {e}")
            pass

        source = zarr.open(self._store(args.source), mode="r")
        if args.overwrite:
            target = zarr.open(self._store(args.target, args.nested), mode="w")
        else:
            try:
                target = zarr.open(self._store(args.target, args.nested), mode="w+")
            except ValueError:
                target = zarr.open(self._store(args.target, args.nested), mode="w")
        self.copy(
            source, target, args.transfers, args.block_size, args.progress, rechunking
        )
=======
            target["_copy"] = _copy

            LOG.info("Copied data")

        def copy_array(self, name, source, target, transfers, block_size, _copy, progress, rechunking):
            for k, v in source.attrs.items():
                target.attrs[k] = v

            if name == "_copy":
                return

            if name == "data":
                self.copy_data(source, target, transfers, block_size, _copy, progress, rechunking)
                return

            LOG.info(f"Copying {name}")
            target[name] = source[name]
            LOG.info(f"Copied {name}")

        def copy_group(self, source, target, transfers, block_size, _copy, progress, rechunking):
            import zarr

            for k, v in source.attrs.items():
                target.attrs[k] = v

            for name in sorted(source.keys()):
                if isinstance(source[name], zarr.hierarchy.Group):
                    group = target[name] if name in target else target.create_group(name)
                    self.copy_group(
                        source[name],
                        group,
                        transfers,
                        block_size,
                        _copy,
                        progress,
                        rechunking,
                    )
                else:
                    self.copy_array(
                        name,
                        source,
                        target,
                        transfers,
                        block_size,
                        _copy,
                        progress,
                        rechunking,
                    )

        def copy(self, source, target, transfers, block_size, progress, rechunking):
            import zarr

            if "_copy" not in target:
                target["_copy"] = zarr.zeros(
                    source["data"].shape[0],
                    dtype=bool,
                )
            _copy = target["_copy"]
            _copy_np = _copy[:]

            self.copy_group(source, target, transfers, block_size, _copy_np, progress, rechunking)
            del target["_copy"]

        def run(self, args):
            import zarr

            # base, ext = os.path.splitext(os.path.basename(args.source))
            # assert ext == ".zarr", ext
            # assert "." not in base, base
            LOG.info(f"Copying {args.source} to {args.target}")

            rechunking = {}
            if args.rechunk:
                for r in args.rechunk:
                    k, v = r.split("=")
                    if k != "data":
                        raise ValueError(f"Only rechunking data is supported: {k}")
                    values = v.split(",")
                    values = [-1 if x == "" else x for x in values]
                    values = tuple(int(x) for x in values)
                    rechunking[k] = values
                for k, v in rechunking.items():
                    LOG.info(f"Rechunking {k} to {v}")

            try:
                target = zarr.open(self._store(args.target), mode="r")
                if "_copy" in target:
                    done = sum(1 if x else 0 for x in target["_copy"])
                    todo = len(target["_copy"])
                    LOG.info(
                        "Resuming copy, done %s out or %s, %s%%",
                        done,
                        todo,
                        int(done / todo * 100 + 0.5),
                    )
                elif "sums" in target and "data" in target:  # sums is copied last
                    LOG.error("Target already exists")
                    return
            except ValueError as e:
                LOG.info(f"Target does not exist: {e}")
                pass

            source = zarr.open(self._store(args.source), mode="r")
            if args.overwrite:
                target = zarr.open(self._store(args.target), mode="w")
            else:
                try:
                    target = zarr.open(self._store(args.target), mode="w+")
                except ValueError:
                    target = zarr.open(self._store(args.target), mode="w")
            self.copy(source, target, args.transfers, args.block_size, args.progress, rechunking)

    return Create
>>>>>>> aa767b47


command = class_builder(Command)<|MERGE_RESOLUTION|>--- conflicted
+++ resolved
@@ -39,79 +39,12 @@
 """
 
 
-<<<<<<< HEAD
-class Create(Command):
-    internal = True
-    timestamp = True
-
-    def add_arguments(self, command_parser):
-        command_parser.add_argument("--transfers", type=int, default=8)
-        command_parser.add_argument("--block-size", type=int, default=100)
-        command_parser.add_argument("--overwrite", action="store_true")
-        command_parser.add_argument("--progress", action="store_true")
-        command_parser.add_argument(
-            "--nested", action="store_true", help="Use ZARR's nested directpry backend."
-        )
-        command_parser.add_argument(
-            "--rechunk",
-            nargs="+",
-            help="Rechunk given array.",
-            metavar="array=i,j,k,l",
-        )
-        command_parser.add_argument("source")
-        command_parser.add_argument("target")
-
-    def _store(self, path, nested=False):
-        if nested:
-            import zarr
-
-            return zarr.storage.NestedDirectoryStore(path)
-        return path
-
-    def copy_chunk(self, n, m, source, target, block_size, _copy, progress):
-        if _copy[n:m].all():
-            LOG.info(f"Skipping {n} to {m}")
-            return None
-
-        for i in tqdm.tqdm(
-            range(n, m),
-            desc=f"Copying {n} to {m}",
-            leave=False,
-            disable=not isatty and not progress,
-        ):
-            target[i] = source[i]
-        return slice(n, m)
-
-    def copy_data(
-        self, source, target, transfers, block_size, _copy, progress, rechunking
-    ):
-        LOG.info("Copying data")
-        source_data = source["data"]
-
-        chunks = list(source_data.chunks)
-        if "data" in rechunking:
-            assert len(chunks) == len(rechunking["data"]), (chunks, rechunking["data"])
-            for i, c in enumerate(rechunking["data"]):
-                if c != -1:
-                    chunks[i] = c
-
-        target_data = (
-            target["data"]
-            if "data" in target
-            else target.create_dataset(
-                "data",
-                shape=source_data.shape,
-                chunks=chunks,
-                dtype=source_data.dtype,
-=======
 def class_builder(_cls):
     class Create(_cls):
         internal = True
         timestamp = True
 
         def add_arguments(self, command_parser):
-            command_parser.add_argument("--source", required=True)
-            command_parser.add_argument("--target", required=True)
             command_parser.add_argument("--transfers", type=int, default=8)
             command_parser.add_argument("--block-size", type=int, default=100)
             command_parser.add_argument("--overwrite", action="store_true")
@@ -121,10 +54,15 @@
                 nargs="+",
                 help="Rechunk given array.",
                 metavar="array=i,j,k,l",
->>>>>>> aa767b47
             )
-
-        def _store(self, path):
+            command_parser.add_argument("source")
+            command_parser.add_argument("target")
+
+        def _store(self, path, nested=False):
+            if nested:
+                import zarr
+
+                return zarr.storage.NestedDirectoryStore(path)
             return path
 
         def copy_chunk(self, n, m, source, target, block_size, _copy, progress):
@@ -162,69 +100,6 @@
                     dtype=source_data.dtype,
                 )
             )
-<<<<<<< HEAD
-            n += block_size
-
-        for future in tqdm.tqdm(as_completed(tasks), total=len(tasks), smoothing=0):
-            copied = future.result()
-            if copied is not None:
-                _copy[copied] = True
-                target["_copy"] = _copy
-
-        target["_copy"] = _copy
-
-        LOG.info("Copied data")
-
-    def copy_array(
-        self, name, source, target, transfers, block_size, _copy, progress, rechunking
-    ):
-        for k, v in source.attrs.items():
-            target.attrs[k] = v
-
-        if name == "_copy":
-            return
-
-        if name == "data":
-            self.copy_data(
-                source, target, transfers, block_size, _copy, progress, rechunking
-            )
-            return
-
-        LOG.info(f"Copying {name}")
-        target[name] = source[name]
-        LOG.info(f"Copied {name}")
-
-    def copy_group(
-        self, source, target, transfers, block_size, _copy, progress, rechunking
-    ):
-        import zarr
-
-        for k, v in source.attrs.items():
-            target.attrs[k] = v
-
-        for name in sorted(source.keys()):
-            if isinstance(source[name], zarr.hierarchy.Group):
-                group = target[name] if name in target else target.create_group(name)
-                self.copy_group(
-                    source[name],
-                    group,
-                    transfers,
-                    block_size,
-                    _copy,
-                    progress,
-                    rechunking,
-                )
-            else:
-                self.copy_array(
-                    name,
-                    source,
-                    target,
-                    transfers,
-                    block_size,
-                    _copy,
-                    progress,
-                    rechunking,
-=======
 
             executor = ThreadPoolExecutor(max_workers=transfers)
             tasks = []
@@ -241,7 +116,6 @@
                         _copy,
                         progress,
                     )
->>>>>>> aa767b47
                 )
                 n += block_size
 
@@ -251,71 +125,6 @@
                     _copy[copied] = True
                     target["_copy"] = _copy
 
-<<<<<<< HEAD
-        if "_copy" not in target:
-            target["_copy"] = zarr.zeros(
-                source["data"].shape[0],
-                dtype=bool,
-            )
-        _copy = target["_copy"]
-        _copy_np = _copy[:]
-
-        self.copy_group(
-            source, target, transfers, block_size, _copy_np, progress, rechunking
-        )
-        del target["_copy"]
-
-    def run(self, args):
-        import zarr
-
-        # base, ext = os.path.splitext(os.path.basename(args.source))
-        # assert ext == ".zarr", ext
-        # assert "." not in base, base
-        LOG.info(f"Copying {args.source} to {args.target}")
-
-        rechunking = {}
-        if args.rechunk:
-            for r in args.rechunk:
-                k, v = r.split("=")
-                if k != "data":
-                    raise ValueError(f"Only rechunking data is supported: {k}")
-                values = v.split(",")
-                values = [-1 if x == "" else x for x in values]
-                values = tuple(int(x) for x in values)
-                rechunking[k] = values
-            for k, v in rechunking.items():
-                LOG.info(f"Rechunking {k} to {v}")
-
-        try:
-            target = zarr.open(self._store(args.target, args.nested), mode="r")
-            if "_copy" in target:
-                done = sum(1 if x else 0 for x in target["_copy"])
-                todo = len(target["_copy"])
-                LOG.info(
-                    "Resuming copy, done %s out or %s, %s%%",
-                    done,
-                    todo,
-                    int(done / todo * 100 + 0.5),
-                )
-            elif "sums" in target and "data" in target:  # sums is copied last
-                LOG.error("Target already exists")
-                return
-        except ValueError as e:
-            LOG.info(f"Target does not exist: {e}")
-            pass
-
-        source = zarr.open(self._store(args.source), mode="r")
-        if args.overwrite:
-            target = zarr.open(self._store(args.target, args.nested), mode="w")
-        else:
-            try:
-                target = zarr.open(self._store(args.target, args.nested), mode="w+")
-            except ValueError:
-                target = zarr.open(self._store(args.target, args.nested), mode="w")
-        self.copy(
-            source, target, args.transfers, args.block_size, args.progress, rechunking
-        )
-=======
             target["_copy"] = _copy
 
             LOG.info("Copied data")
@@ -324,16 +133,16 @@
             for k, v in source.attrs.items():
                 target.attrs[k] = v
 
-            if name == "_copy":
-                return
+                if name == "_copy":
+                    return
 
             if name == "data":
                 self.copy_data(source, target, transfers, block_size, _copy, progress, rechunking)
                 return
 
-            LOG.info(f"Copying {name}")
-            target[name] = source[name]
-            LOG.info(f"Copied {name}")
+                LOG.info(f"Copying {name}")
+                target[name] = source[name]
+                LOG.info(f"Copied {name}")
 
         def copy_group(self, source, target, transfers, block_size, _copy, progress, rechunking):
             import zarr
@@ -401,7 +210,7 @@
                     LOG.info(f"Rechunking {k} to {v}")
 
             try:
-                target = zarr.open(self._store(args.target), mode="r")
+                target = zarr.open(self._store(args.target, args.nested), mode="r")
                 if "_copy" in target:
                     done = sum(1 if x else 0 for x in target["_copy"])
                     todo = len(target["_copy"])
@@ -420,16 +229,15 @@
 
             source = zarr.open(self._store(args.source), mode="r")
             if args.overwrite:
-                target = zarr.open(self._store(args.target), mode="w")
+                target = zarr.open(self._store(args.target, args.nested), mode="w")
             else:
                 try:
-                    target = zarr.open(self._store(args.target), mode="w+")
+                    target = zarr.open(self._store(args.target, args.nested), mode="w+")
                 except ValueError:
-                    target = zarr.open(self._store(args.target), mode="w")
+                    target = zarr.open(self._store(args.target, args.nested), mode="w")
             self.copy(source, target, args.transfers, args.block_size, args.progress, rechunking)
 
     return Create
->>>>>>> aa767b47
 
 
 command = class_builder(Command)