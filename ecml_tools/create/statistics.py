--- conflicted
+++ resolved
@@ -15,12 +15,7 @@
 import pickle
 import shutil
 import socket
-<<<<<<< HEAD
-from collections import Counter, defaultdict
-from functools import cached_property
-=======
 from collections import defaultdict
->>>>>>> 3e4a00ed
 
 import numpy as np
 
@@ -151,40 +146,7 @@
         assert len(files) > 0, f"No files found in {self.dirname}"
         for f in files:
             with open(f, "rb") as f:
-<<<<<<< HEAD
-                key, dates, data = pickle.load(f)
-
-            key_str = str(key)
-            if key_str in key_strs:
-                raise Exception(
-                    f"Duplicate key {key}, found in {f} and {key_strs[key_str]}"
-                )
-            key_strs[key_str] = f
-
-            yield key, dates, data
-
-    @cached_property
-    def n_dates_computed(self):
-        return len(self.dates_computed)
-
-    @property
-    def dates_computed(self):
-        all_dates = []
-        for key, dates, data in self._gather_data():
-            all_dates += dates
-
-        # assert no duplicates
-        duplicates = [item for item, count in Counter(all_dates).items() if count > 1]
-        if duplicates:
-            raise StatisticsValueError(
-                f"Duplicate dates found in statistics: {duplicates}"
-            )
-
-        all_dates = normalise_dates(all_dates)
-        return all_dates
-=======
                 yield pickle.load(f)
->>>>>>> 3e4a00ed
 
     def get_aggregated(self, dates, variables_names):
         aggregator = StatAggregator(dates, variables_names, self)
@@ -224,22 +186,6 @@
         self.count = np.full(self.shape, -1, dtype=np.int64)
         self.flags = np.full(self.shape, False, dtype=np.bool_)
 
-<<<<<<< HEAD
-    def read(self, dates):
-        assert type(dates[0]) is type(self.computed_dates[0]), (
-            dates[0],
-            self.computed_dates[0],
-        )
-
-        dates_bitmap = np.isin(self.computed_dates, dates)
-
-        for key, dates, data in self.owner._gather_data():
-            assert isinstance(data, dict), data
-            assert not np.any(
-                self.flags[key]
-            ), f"Overlapping values for {key} {self.flags} ({dates})"
-            self.flags[key] = True
-=======
         self._read()
 
     def _date_to_index(self, date):
@@ -269,33 +215,18 @@
                 continue
 
             self.flags[indexes] = True
->>>>>>> 3e4a00ed
             for name in self.NAMES:
                 array = getattr(self, name)
                 data = stats[name]
                 data = data[stats_indexes]
                 array[indexes] = data
 
-<<<<<<< HEAD
-        if not np.all(self.flags[dates_bitmap]):
-            not_found = np.where(self.flags == False)  # noqa: E712
-            raise Exception(f"Missing statistics data for {not_found}", not_found)
-
-        print(
-            f"Selection statistics data from {self.minimum.shape[0]} to {self.minimum[dates_bitmap].shape[0]} dates."
-        )
-        for name in self.NAMES:
-            array = getattr(self, name)
-            array = array[dates_bitmap]
-            setattr(self, name, array)
-=======
         assert type(available_dates[0]) is type(self.dates[0]), (available_dates[0], self.dates[0])
         assert len(available_dates) == len(set(available_dates)), "Duplicate dates found in statistics"
         for d in self.dates:
             assert d in available_dates, f"Statistics for date {d} not precomputed."
         assert len(available_dates) == len(self.dates)
         print(f"Statistics for {len(available_dates)} dates found.")
->>>>>>> 3e4a00ed
 
     def aggregate(self):
         if not np.all(self.flags):
@@ -320,9 +251,7 @@
         x = squares / count - mean * mean
         # remove negative variance due to numerical errors
         # x[- 1e-15 < (x / (np.sqrt(squares / count) + np.abs(mean))) < 0] = 0
-        check_variance(
-            x, self.variables_names, minimum, maximum, mean, count, sums, squares
-        )
+        check_variance(x, self.variables_names, minimum, maximum, mean, count, sums, squares)
         stdev = np.sqrt(x)
 
         return Statistics(
