# (C) Copyright 2023 ECMWF.
#
# This software is licensed under the terms of the Apache Licence Version 2.0
# which can be obtained at http://www.apache.org/licenses/LICENSE-2.0.
# In applying this licence, ECMWF does not waive the privileges and immunities
# granted to it by virtue of its status as an intergovernmental organisation
# nor does it submit to any jurisdiction.
#
import datetime
import importlib
import logging
import os
import time
from collections import defaultdict
from copy import deepcopy
from functools import cached_property

from climetlab.core.order import build_remapping

from .group import build_groups
from .template import substitute
from .utils import seconds

LOG = logging.getLogger(__name__)


def merge_remappings(*remappings):
    remapping = remappings[0]
    for other in remappings[1:]:
        if not other:
            continue
        assert other == remapping, (
            "Multiple inconsistent remappings not implemented",
            other,
            remapping,
        )
    return remapping


def assert_is_fieldset(obj):
    from climetlab.readers.grib.index import FieldSet

    assert isinstance(obj, FieldSet), type(obj)


def _datasource_request(data):
    date = None
    params_levels = defaultdict(set)
    params_steps = defaultdict(set)

    for field in data:
        if not hasattr(field, "as_mars"):
            continue
        if date is None:
            date = field.valid_datetime()
        if field.valid_datetime() != date:
            continue

        as_mars = field.as_mars()
        step = as_mars.get("step")
        levtype = as_mars.get("levtype", "sfc")
        param = as_mars["param"]
        levelist = as_mars.get("levelist", None)
        area = field.mars_area
        grid = field.mars_grid

        if levelist is None:
            params_levels[levtype].add(param)
        else:
            params_levels[levtype].add((param, levelist))

        if step:
            params_steps[levtype].add((param, step))

    def sort(old_dic):
        new_dic = {}
        for k, v in old_dic.items():
            new_dic[k] = sorted(list(v))
        return new_dic

    params_steps = sort(params_steps)
    params_levels = sort(params_levels)

    return dict(
        param_level=params_levels, param_step=params_steps, area=area, grid=grid
    )


class Cache:
    pass


class Coords:
    def __init__(self, owner):
        self.owner = owner
        self.cache = Cache()

    def _build_coords(self):
<<<<<<< HEAD
        assert isinstance(self.owner.context, Context), type(self.owner.context)
        assert isinstance(self.owner, Result), type(self.owner)
        assert hasattr(self.owner, "context"), self.owner
        assert hasattr(self.owner, "get_cube"), self.owner
=======
        # assert isinstance(self.owner.context, Context), type(self.owner.context)
        # assert isinstance(self.owner, Result), type(self.owner)
        # assert hasattr(self.owner, "context"), self.owner
        # assert hasattr(self.owner, "datasource"), self.owner
        # assert hasattr(self.owner, "get_cube"), self.owner
        # self.owner.datasource
>>>>>>> 4951f968

        from_data = self.owner.get_cube().user_coords
        from_config = self.owner.context.order_by

        keys_from_config = list(from_config.keys())
        keys_from_data = list(from_data.keys())
        assert (
            keys_from_data == keys_from_config
        ), f"Critical error: {keys_from_data=} != {keys_from_config=}. {self.owner=}"

        variables_key = list(from_config.keys())[1]
        ensembles_key = list(from_config.keys())[2]

        if isinstance(from_config[variables_key], (list, tuple)):
            assert all(
                [
                    v == w
                    for v, w in zip(
                        from_data[variables_key], from_config[variables_key]
                    )
                ]
            ), (
                from_data[variables_key],
                from_config[variables_key],
            )

        self.cache.variables = from_data[variables_key]  # "param_level"
        self.cache.ensembles = from_data[ensembles_key]  # "number"

        first_field = self.owner.datasource[0]
        grid_points = first_field.grid_points()
        grid_values = list(range(len(grid_points[0])))

        self.cache.grid_points = grid_points
        self.cache.resolution = first_field.resolution
        self.cache.grid_values = grid_values

    def __getattr__(self, name):
        if name in [
            "variables",
            "ensembles",
            "resolution",
            "grid_values",
            "grid_points",
        ]:
            if not hasattr(self.cache, name):
                self._build_coords()
            return getattr(self.cache, name)
        raise AttributeError(name)


class HasCoordsMixin:
    @property
    def variables(self):
        return self._coords.variables

    @property
    def ensembles(self):
        return self._coords.ensembles

    @property
    def resolution(self):
        return self._coords.resolution

    @property
    def grid_values(self):
        return self._coords.grid_values

    @property
    def grid_points(self):
        return self._coords.grid_points

    @property
    def dates(self):
        if self._dates is None:
            raise ValueError(f"No dates for {self}")
        return self._dates.values

    @property
    def frequency(self):
        return self._dates.frequency

    @property
    def shape(self):
        return [
            len(self.dates),
            len(self.variables),
            len(self.ensembles),
            len(self.grid_values),
        ]

    @property
    def coords(self):
        return {
            "dates": self.dates,
            "variables": self.variables,
            "ensembles": self.ensembles,
            "values": self.grid_values,
        }


class Action:
    def __init__(self, context, /, *args, **kwargs):
        if "args" in kwargs and "kwargs" in kwargs:
            """We have:
               args = []
               kwargs = {args: [...], kwargs: {...}}
            move the content of kwargs to args and kwargs.
            """
            assert len(kwargs) == 2, (args, kwargs)
            assert not args, (args, kwargs)
            args = kwargs.pop("args")
            kwargs = kwargs.pop("kwargs")

        assert isinstance(context, Context), type(context)
        self.context = context
        self.kwargs = kwargs
        self.args = args

    @classmethod
    def _short_str(cls, x):
        x = str(x)
        if len(x) < 1000:
            return x
        return x[:1000] + "..."

    def __repr__(self, *args, _indent_="\n", _inline_="", **kwargs):
        more = ",".join([str(a)[:5000] for a in args])
        more += ",".join([f"{k}={v}"[:5000] for k, v in kwargs.items()])

        more = more[:5000]
        txt = f"{self.__class__.__name__}: {_inline_}{_indent_}{more}"
        if _indent_:
            txt = txt.replace("\n", "\n  ")
        return txt

    def select(self, dates, **kwargs):
        self._raise_not_implemented()

    def _raise_not_implemented(self):
        raise NotImplementedError(f"Not implemented in {self.__class__.__name__}")


class Result(HasCoordsMixin):
    empty = False

    def __init__(self, context, dates=None):
        assert isinstance(context, Context), type(context)
        self.context = context
        self._coords = Coords(self)
        self._dates = dates

    @property
    def datasource(self):
        self._raise_not_implemented()

    @property
    def data_request(self):
        """Returns a dictionary with the parameters needed to retrieve the data."""
        return _datasource_request(self.datasource)

    def get_cube(self):
        print(f"getting cube from {self.__class__.__name__}")
        ds = self.datasource
        assert_is_fieldset(ds)

        remapping = self.context.remapping
        order_by = self.context.order_by
        flatten_grid = self.context.flatten_grid
        start = time.time()
        LOG.info("Sorting dataset %s %s", order_by, remapping)
        assert order_by, order_by
        cube = ds.cube(
            order_by,
            remapping=remapping,
            flatten_values=flatten_grid,
            patches={"number": {None: 0}},
        )
        cube = cube.squeeze()
        LOG.info(f"Sorting done in {seconds(time.time()-start)}.")

        return cube

    def __repr__(self, *args, _indent_="\n", **kwargs):
        more = ",".join([str(a)[:5000] for a in args])
        more += ",".join([f"{k}={v}"[:5000] for k, v in kwargs.items()])

        dates = " no-dates"
        if self._dates is not None:
            dates = f" {len(self.dates)} dates"
            dates += " ("
            dates += "/".join(d.strftime("%Y-%m-%d:%H") for d in self.dates)
            if len(dates) > 100:
                dates = dates[:100] + "..."
            dates += ")"

        more = more[:5000]
        txt = f"{self.__class__.__name__}:{dates}{_indent_}{more}"
        if _indent_:
            txt = txt.replace("\n", "\n  ")
        return txt

    def _raise_not_implemented(self):
        raise NotImplementedError(f"Not implemented in {self.__class__.__name__}")


class EmptyResult(Result):
    empty = True

    def __init__(self, context, dates=None):
        super().__init__(context)

    @cached_property
    def datasource(self):
        from climetlab import load_source

        return load_source("empty")

    @property
    def variables(self):
        return []


class ReferencesSolver(dict):
    def __init__(self, context, dates):
        self.context = context
        self.dates = dates

    def __getitem__(self, key):
        if key == "dates":
            return self.dates.values
        if key in self.context.references:
            result = self.context.references[key]
            return result.datasource
        raise KeyError(key)


class FunctionResult(Result):
    def __init__(self, context, dates, action, previous_sibling=None):
        super().__init__(context, dates)
        assert isinstance(action, Action), type(action)
        self.action = action

        _args = self.action.args
        _kwargs = self.action.kwargs

        vars = ReferencesSolver(context, dates)

        self.args = substitute(_args, vars)
        self.kwargs = substitute(_kwargs, vars)

    @cached_property
    def datasource(self):
        print(
            f"applying function {self.action.function} to {self.dates}, {self.args} {self.kwargs}, {self}"
        )
        return self.action.function(
            FunctionContext(self), self.dates, *self.args, **self.kwargs
        )

    def __repr__(self):
        content = " ".join([f"{v}" for v in self.args])
        content += " ".join([f"{k}={v}" for k, v in self.kwargs.items()])

        return super().__repr__(content)

    @property
    def function(self):
        raise NotImplementedError(f"Not implemented in {self.__class__.__name__}")


class JoinResult(Result):
    def __init__(self, context, dates, results, **kwargs):
        super().__init__(context, dates)
        self.results = [r for r in results if not r.empty]

    @property
    def datasource(self):
        ds = EmptyResult(self.context, self._dates).datasource
        for i in self.results:
            ds += i.datasource
            assert_is_fieldset(ds), i
        return ds

    def __repr__(self):
        content = "\n".join([str(i) for i in self.results])
        return super().__repr__(content)


class DependencyAction(Action):
    def __init__(self, context, **kwargs):
        super().__init__(context)
        self.content = action_factory(kwargs, context)

    def select(self, dates):
        self.content.select(dates)
        # this should trigger a registration of the result in the context
        # if there is a label
        # self.context.register_reference(self.name, result)
        return EmptyResult(self.context, dates)

    def __repr__(self):
        return super().__repr__(self.content)


class LabelAction(Action):
    def __init__(self, context, name, **kwargs):
        super().__init__(context)
        if len(kwargs) != 1:
            raise ValueError(f"Invalid kwargs for label : {kwargs}")
        self.name = name
        self.content = action_factory(kwargs, context)

    def select(self, dates):
        result = self.content.select(dates)
        self.context.register_reference(self.name, result)
        return result

    def __repr__(self):
        return super().__repr__(_inline_=self.name, _indent_=" ")


def import_function(name):
    name = name.replace("-", "_")
    here = os.path.dirname(__file__)
    path = os.path.join(here, "functions", f"{name}.py")
    spec = importlib.util.spec_from_file_location(name, path)
    module = spec.loader.load_module()
    # TODO: this fails here, fix this.
    #   getattr(module, self.name)
    #   self.action.kwargs
    return module.execute


def is_function(name):
    name = name.replace("-", "_")
    here = os.path.dirname(__file__)
    path = os.path.join(here, "functions", f"{name}.py")
    return os.path.exists(path)


class FunctionAction(Action):
    def __init__(self, context, name, **kwargs):
        super().__init__(context, **kwargs)
        self.name = name

    def select(self, dates):
        return FunctionResult(self.context, dates, action=self)

    @property
    def function(self):
        return import_function(self.name)

    def __repr__(self):
        content = ""
        content += ",".join([self._short_str(a) for a in self.args])
        content += " ".join(
            [self._short_str(f"{k}={v}") for k, v in self.kwargs.items()]
        )
        content = self._short_str(content)
        return super().__repr__(_inline_=content, _indent_=" ")


class ConcatResult(Result):
    def __init__(self, context, results):
        super().__init__(context, dates=None)
        self.results = [r for r in results if not r.empty]

    @property
    def datasource(self):
        ds = EmptyResult(self.context, self.dates).datasource
        for i in self.results:
            ds += i.datasource
            assert_is_fieldset(ds), i
        return ds

    @property
    def variables(self):
        """Check that all the results objects have the same variables."""
        variables = None
        for f in self.results:
            if f.empty:
                continue
            if variables is None:
                variables = f.variables
            assert variables == f.variables, (variables, f.variables)
        assert variables is not None, self.results
        return variables

    @property
    def dates(self):
        """Merge the dates of all the results objects."""
        dates = []
        for i in self.results:
            d = i.dates
            if d is None:
                continue
            dates += d
        assert isinstance(dates[0], datetime.datetime), dates[0]
        return sorted(dates)

    @property
    def frequency(self):
        return build_groups(self.dates).frequency

    def __repr__(self):
        content = "\n".join([str(i) for i in self.results])
        return super().__repr__(content)


class ActionWithList(Action):
    result_class = None

    def __init__(self, context, *configs):
        super().__init__(context, *configs)
        self.actions = [action_factory(c, context) for c in configs]

    def __repr__(self):
        content = "\n".join([str(i) for i in self.actions])
        return super().__repr__(content)


class PipeAction(Action):
    def __init__(self, context, *configs):
        super().__init__(context, *configs)
        current = action_factory(configs[0], context)
        for c in configs[1:]:
            current = step_factory(c, context, _upstream_action=current)
        self.content = current

    def select(self, dates):
        return self.content.select(dates)

    def __repr__(self):
        return super().__repr__(self.content)


class StepResult(Result):
    def __init__(self, upstream, context, dates, action):
        super().__init__(context, dates)
        assert isinstance(upstream, Result), type(upstream)
        self.content = upstream
        self.action = action

    @property
    def datasource(self):
        return self.content.datasource


class StepAction(Action):
    result_class = None

    def __init__(self, context, _upstream_action, **kwargs):
        super().__init__(context, **kwargs)
        self.content = _upstream_action

    def select(self, dates):
        return self.result_class(
            self.content.select(dates),
            self.context,
            dates,
            self,
        )

    def __repr__(self):
        return super().__repr__(self.content, _inline_=str(self.kwargs))


class StepFunctionResult(StepAction):
    @property
    def datasource(self):
        return self.function(
            FunctionContext(self), self.content.datasource, **self.kwargs
        )


class FilterStepResult(StepResult):
    @property
    def datasource(self):
        ds = self.content.datasource
        assert_is_fieldset(ds)
        ds = ds.sel(**self.action.kwargs)
        assert_is_fieldset(ds)
        return ds


class FilterStepAction(StepAction):
    result_class = FilterStepResult


class ConcatAction(ActionWithList):
    def select(self, dates):
        return ConcatResult(self.context, [a.select(dates) for a in self.actions])


class JoinAction(ActionWithList):
    def select(self, dates):
        return JoinResult(self.context, dates, [a.select(dates) for a in self.actions])


class DateAction(Action):
    def __init__(self, context, **kwargs):
        super().__init__(context, **kwargs)

        datesconfig = {}
        subconfig = {}
        for k, v in deepcopy(kwargs).items():
            if k in ["start", "end", "frequency"]:
                datesconfig[k] = v
            else:
                subconfig[k] = v

        self._dates = build_groups(datesconfig)
        self.content = action_factory(subconfig, context)

    def select(self, dates):
        newdates = self._dates.intersect(dates)
        if newdates.empty():
            return EmptyResult(self.context, dates=newdates)
        return self.content.select(newdates)

    def __repr__(self):
        return super().__repr__(f"{self._dates}\n{self.content}")


def merge_dicts(a, b):
    if isinstance(a, dict):
        assert isinstance(b, dict), (a, b)
        a = deepcopy(a)
        for k, v in b.items():
            if k not in a:
                a[k] = v
            else:
                a[k] = merge_dicts(a[k], v)
        return a

    return deepcopy(b)


def action_factory(config, context):
    assert isinstance(context, Context), (type, context)
    if not isinstance(config, dict):
        raise ValueError(f"Invalid input config {config}")

    if len(config) == 2 and "label" in config:
        config = deepcopy(config)
        label = config.pop("label")
        return action_factory(
            dict(
                label=dict(
                    name=label,
                    **config,
                )
            ),
            context,
        )

    if len(config) != 1:
        raise ValueError(
            f"Invalid input config. Expecting dict with only one key, got {list(config.keys())}"
        )

    config = deepcopy(config)
    key = list(config.keys())[0]
    cls = dict(
        concat=ConcatAction,
        join=JoinAction,
        label=LabelAction,
        pipe=PipeAction,
        # source=SourceAction,
        function=FunctionAction,
        dates=DateAction,
        dependency=DependencyAction,
    ).get(key)

    if isinstance(config[key], list):
        args, kwargs = config[key], {}

    if isinstance(config[key], dict):
        args, kwargs = [], config[key]

    if cls is None:
        if not is_function(key):
            raise ValueError(f"Unknown action {key}")
        cls = FunctionAction
        args = [key] + args

    return cls(context, *args, **kwargs)


def step_factory(config, context, _upstream_action):
    assert isinstance(context, Context), (type, context)
    if not isinstance(config, dict):
        raise ValueError(f"Invalid input config {config}")

    config = deepcopy(config)
    assert len(config) == 1, config

    key = list(config.keys())[0]
    cls = dict(
        filter=FilterStepAction,
        # rename=RenameAction,
        # remapping=RemappingAction,
    )[key]

    if isinstance(config[key], list):
        args, kwargs = config[key], {}

    if isinstance(config[key], dict):
        args, kwargs = [], config[key]

    if "_upstream_action" in kwargs:
        raise ValueError(f"Reserverd keyword '_upsream_action' in {config}")
    kwargs["_upstream_action"] = _upstream_action

    return cls(context, *args, **kwargs)


class FunctionContext:
    def __init__(self, owner):
        self.owner = owner


class Context:
    def __init__(self, /, order_by, flatten_grid, remapping):
        self.order_by = order_by
        self.flatten_grid = flatten_grid
        self.remapping = build_remapping(remapping)

        self.references = {}

    def register_reference(self, name, obj):
        assert isinstance(obj, Result), type(obj)
        if name in self.references:
            raise ValueError(f"Duplicate reference {name}")
        self.references[name] = obj

    def find_reference(self, name):
        if name in self.references:
            return self.references[name]
        # It can happend that the required name is not yet registered,
        # even if it is defined in the config.
        # Handling this case implies implementing a lazy inheritance resolution
        # and would complexify the code. This is not implemented.
        raise ValueError(f"Cannot find reference {name}")


class InputBuilder:
    def __init__(self, config, **kwargs):
        self.kwargs = kwargs
        self.config = config

    def select(self, dates):
        """This changes the context."""
        dates = build_groups(dates)
        context = Context(**self.kwargs)
        action = action_factory(self.config, context)
        return action.select(dates)

    def __repr__(self):
        context = Context(**self.kwargs)
        a = action_factory(self.config, context)
        return repr(a)


build_input = InputBuilder<|MERGE_RESOLUTION|>--- conflicted
+++ resolved
@@ -96,19 +96,12 @@
         self.cache = Cache()
 
     def _build_coords(self):
-<<<<<<< HEAD
         assert isinstance(self.owner.context, Context), type(self.owner.context)
         assert isinstance(self.owner, Result), type(self.owner)
         assert hasattr(self.owner, "context"), self.owner
+        assert hasattr(self.owner, "datasource"), self.owner
         assert hasattr(self.owner, "get_cube"), self.owner
-=======
-        # assert isinstance(self.owner.context, Context), type(self.owner.context)
-        # assert isinstance(self.owner, Result), type(self.owner)
-        # assert hasattr(self.owner, "context"), self.owner
-        # assert hasattr(self.owner, "datasource"), self.owner
-        # assert hasattr(self.owner, "get_cube"), self.owner
-        # self.owner.datasource
->>>>>>> 4951f968
+        self.owner.datasource
 
         from_data = self.owner.get_cube().user_coords
         from_config = self.owner.context.order_by
