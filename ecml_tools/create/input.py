# (C) Copyright 2023 ECMWF.
#
# This software is licensed under the terms of the Apache Licence Version 2.0
# which can be obtained at http://www.apache.org/licenses/LICENSE-2.0.
# In applying this licence, ECMWF does not waive the privileges and immunities
# granted to it by virtue of its status as an intergovernmental organisation
# nor does it submit to any jurisdiction.
#
import datetime
import importlib
import logging
import time
from collections import defaultdict
from copy import deepcopy
from functools import cached_property, wraps

import numpy as np
from climetlab.core.order import build_remapping
from climetlab.indexing.fieldset import FieldSet

from ecml_tools.utils.dates import Dates

from .template import (
    Context,
    notify_result,
    resolve,
    substitute,
    trace,
    trace_datasource,
    trace_select,
)
from .utils import seconds

LOG = logging.getLogger(__name__)


def parse_function_name(name):
    if "-" in name:
        name, delta = name.split("-")
        sign = -1

    elif "+" in name:
        name, delta = name.split("+")
        sign = 1

    else:
        return name, None

    assert delta[-1] == "h", (name, delta)
    delta = sign * int(delta[:-1])
    return name, delta


def time_delta_to_string(delta):
    assert isinstance(delta, datetime.timedelta), delta
    seconds = delta.total_seconds()
    hours = int(seconds // 3600)
    assert hours * 3600 == seconds, delta
    hours = abs(hours)

    if seconds > 0:
        return f"plus_{hours}h"
    if seconds == 0:
        return ""
    if seconds < 0:
        return f"minus_{hours}h"


def import_function(name, kind):
    return importlib.import_module(
        f"..functions.{kind}.{name}",
        package=__name__,
    ).execute


def is_function(name, kind):
    name, delta = parse_function_name(name)
    try:
        import_function(name, kind)
        return True
    except ImportError:
        return False


def assert_fieldset(method):
    @wraps(method)
    def wrapper(self, *args, **kwargs):
        result = method(self, *args, **kwargs)
        assert isinstance(result, FieldSet), type(result)
        return result

    return wrapper


def assert_is_fieldset(obj):
    assert isinstance(obj, FieldSet), type(obj)


def _data_request(data):
    date = None
    params_levels = defaultdict(set)
    params_steps = defaultdict(set)

    area = grid = None

    for field in data:
        if not hasattr(field, "as_mars"):
            continue

        if date is None:
            date = field.valid_datetime()

        if field.valid_datetime() != date:
            continue

        as_mars = field.as_mars()
        step = as_mars.get("step")
        levtype = as_mars.get("levtype", "sfc")
        param = as_mars["param"]
        levelist = as_mars.get("levelist", None)
        area = field.mars_area
        grid = field.mars_grid

        if levelist is None:
            params_levels[levtype].add(param)
        else:
            params_levels[levtype].add((param, levelist))

        if step:
            params_steps[levtype].add((param, step))

    def sort(old_dic):
        new_dic = {}
        for k, v in old_dic.items():
            new_dic[k] = sorted(list(v))
        return new_dic

    params_steps = sort(params_steps)
    params_levels = sort(params_levels)

    return dict(param_level=params_levels, param_step=params_steps, area=area, grid=grid)


class Coords:
    def __init__(self, owner):
        self.owner = owner

    @cached_property
    def _build_coords(self):
        from_data = self.owner.get_cube().user_coords
        from_config = self.owner.context.order_by

        keys_from_config = list(from_config.keys())
        keys_from_data = list(from_data.keys())
        assert (
            keys_from_data == keys_from_config
        ), f"Critical error: {keys_from_data=} != {keys_from_config=}. {self.owner=}"

        variables_key = list(from_config.keys())[1]
        ensembles_key = list(from_config.keys())[2]

        if isinstance(from_config[variables_key], (list, tuple)):
            assert all([v == w for v, w in zip(from_data[variables_key], from_config[variables_key])]), (
                from_data[variables_key],
                from_config[variables_key],
            )

        self._variables = from_data[variables_key]  # "param_level"
        self._ensembles = from_data[ensembles_key]  # "number"

        first_field = self.owner.datasource[0]
        grid_points = first_field.grid_points()

        lats, lons = grid_points
        north = np.amax(lats)
        south = np.amin(lats)
        east = np.amax(lons)
        west = np.amin(lons)

        assert -90 <= south <= north <= 90, (south, north, first_field)
        assert (-180 <= west <= east <= 180) or (0 <= west <= east <= 360), (
            west,
            east,
            first_field,
        )

        grid_values = list(range(len(grid_points[0])))

        self._grid_points = grid_points
        self._resolution = first_field.resolution
        self._grid_values = grid_values

    @cached_property
    def variables(self):
        self._build_coords
        return self._variables

    @cached_property
    def ensembles(self):
        self._build_coords
        return self._ensembles

    @cached_property
    def resolution(self):
        self._build_coords
        return self._resolution

    @cached_property
    def grid_values(self):
        self._build_coords
        return self._grid_values

    @cached_property
    def grid_points(self):
        self._build_coords
        return self._grid_points


class HasCoordsMixin:
    @cached_property
    def variables(self):
        return self._coords.variables

    @cached_property
    def ensembles(self):
        return self._coords.ensembles

    @cached_property
    def resolution(self):
        return self._coords.resolution

    @cached_property
    def grid_values(self):
        return self._coords.grid_values

    @cached_property
    def grid_points(self):
        return self._coords.grid_points

    @cached_property
    def shape(self):
        return [
            len(self.dates),
            len(self.variables),
            len(self.ensembles),
            len(self.grid_values),
        ]

    @cached_property
    def coords(self):
        return {
            "dates": self.dates,
            "variables": self.variables,
            "ensembles": self.ensembles,
            "values": self.grid_values,
        }


class Action:
    def __init__(self, context, action_path, /, *args, **kwargs):
        if "args" in kwargs and "kwargs" in kwargs:
            """We have:
               args = []
               kwargs = {args: [...], kwargs: {...}}
            move the content of kwargs to args and kwargs.
            """
            assert len(kwargs) == 2, (args, kwargs)
            assert not args, (args, kwargs)
            args = kwargs.pop("args")
            kwargs = kwargs.pop("kwargs")

        assert isinstance(context, ActionContext), type(context)
        self.context = context
        self.kwargs = kwargs
        self.args = args
        self.action_path = action_path

    @classmethod
    def _short_str(cls, x):
        x = str(x)
        if len(x) < 1000:
            return x
        return x[:1000] + "..."

    def __repr__(self, *args, _indent_="\n", _inline_="", **kwargs):
        more = ",".join([str(a)[:5000] for a in args])
        more += ",".join([f"{k}={v}"[:5000] for k, v in kwargs.items()])

        more = more[:5000]
        txt = f"{self.__class__.__name__}: {_inline_}{_indent_}{more}"
        if _indent_:
            txt = txt.replace("\n", "\n  ")
        return txt

    def select(self, dates, **kwargs):
        self._raise_not_implemented()

    def _raise_not_implemented(self):
        raise NotImplementedError(f"Not implemented in {self.__class__.__name__}")

    def _trace_select(self, dates):
        return f"{self.__class__.__name__}({shorten(dates)})"


def shorten(dates):
    if isinstance(dates, (list, tuple)):
        dates = [d.isoformat() for d in dates]
        if len(dates) > 5:
            return f"{dates[0]}...{dates[-1]}"
    return dates


class Result(HasCoordsMixin):
    empty = False

    def __init__(self, context, action_path, dates):
        assert isinstance(context, ActionContext), type(context)
        assert isinstance(action_path, list), action_path

        self.context = context
        self._coords = Coords(self)
        self.dates = dates
        self.action_path = action_path

    @property
    @trace_datasource
    def datasource(self):
        self._raise_not_implemented()

    @property
    def data_request(self):
        """Returns a dictionary with the parameters needed to retrieve the data."""
        return _data_request(self.datasource)

    def get_cube(self):
        trace("🧊", f"getting cube from {self.__class__.__name__}")
        ds = self.datasource

        remapping = self.context.remapping
        order_by = self.context.order_by
        flatten_grid = self.context.flatten_grid
        start = time.time()
        LOG.info("Sorting dataset %s %s", order_by, remapping)
        assert order_by, order_by
        cube = ds.cube(
            order_by,
            remapping=remapping,
            flatten_values=flatten_grid,
            patches={"number": {None: 0}},
        )
        cube = cube.squeeze()
        LOG.info(f"Sorting done in {seconds(time.time()-start)}.")

        return cube

    def __repr__(self, *args, _indent_="\n", **kwargs):
        more = ",".join([str(a)[:5000] for a in args])
        more += ",".join([f"{k}={v}"[:5000] for k, v in kwargs.items()])

        dates = " no-dates"
        if self.dates is not None:
            dates = f" {len(self.dates)} dates"
            dates += " ("
            dates += "/".join(d.strftime("%Y-%m-%d:%H") for d in self.dates)
            if len(dates) > 100:
                dates = dates[:100] + "..."
            dates += ")"

        more = more[:5000]
        txt = f"{self.__class__.__name__}:{dates}{_indent_}{more}"
        if _indent_:
            txt = txt.replace("\n", "\n  ")
        return txt

    def _raise_not_implemented(self):
        raise NotImplementedError(f"Not implemented in {self.__class__.__name__}")

    def _trace_datasource(self, *args, **kwargs):
        return f"{self.__class__.__name__}({shorten(self.dates)})"


class EmptyResult(Result):
    empty = True

    def __init__(self, context, action_path, dates):
        super().__init__(context, action_path + ["empty"], dates)

    @cached_property
    @assert_fieldset
    @trace_datasource
    def datasource(self):
        from climetlab import load_source

        return load_source("empty")

    @property
    def variables(self):
        return []


class FunctionResult(Result):
    def __init__(self, context, action_path, dates, action):
        super().__init__(context, action_path, dates)
        assert isinstance(action, Action), type(action)
        self.action = action

        self.args, self.kwargs = substitute(context, (self.action.args, self.action.kwargs))

    def _trace_datasource(self, *args, **kwargs):
        return f"{self.action.name}({shorten(self.dates)})"

    @cached_property
    @assert_fieldset
    @notify_result
    @trace_datasource
    def datasource(self):
        args, kwargs = resolve(self.context, (self.args, self.kwargs))

        try:
            return self.action.function(FunctionContext(self), self.dates, *args, **kwargs)
        except Exception:
            LOG.error(f"Error in {self.action.function.__name__}", exc_info=True)
            raise

    def __repr__(self):
        try:
            return f"{self.action.name}({shorten(self.dates)})"
        except Exception:
            return f"{self.__class__.__name__}(unitialised)"

    @property
    def function(self):
        raise NotImplementedError(f"Not implemented in {self.__class__.__name__}")


class JoinResult(Result):
    def __init__(self, context, action_path, dates, results, **kwargs):
        super().__init__(context, action_path, dates)
        self.results = [r for r in results if not r.empty]

    @cached_property
    @assert_fieldset
    @notify_result
    @trace_datasource
    def datasource(self):
        ds = EmptyResult(self.context, self.action_path, self.dates).datasource
        for i in self.results:
            ds += i.datasource
        return ds

    def __repr__(self):
        content = "\n".join([str(i) for i in self.results])
        return super().__repr__(content)


class DateShiftAction(Action):
    def __init__(self, context, action_path, delta, **kwargs):
        super().__init__(context, action_path, **kwargs)

        if isinstance(delta, str):
            if delta[0] == "-":
                delta, sign = int(delta[1:]), -1
            else:
                delta, sign = int(delta), 1
            delta = datetime.timedelta(hours=sign * delta)
        assert isinstance(delta, int), delta
        delta = datetime.timedelta(hours=delta)
        self.delta = delta

        self.content = action_factory(kwargs, context, self.action_path + ["shift"])

    @trace_select
    def select(self, dates):
        shifted_dates = [d + self.delta for d in dates]
        result = self.content.select(shifted_dates)
        return UnShiftResult(self.context, self.action_path, dates, result, action=self)

    def __repr__(self):
        return super().__repr__(f"{self.delta}\n{self.content}")


class UnShiftResult(Result):
    def __init__(self, context, action_path, dates, result, action):
        super().__init__(context, action_path, dates)
        # dates are the actual requested dates
        # result does not have the same dates
        self.action = action
        self.result = result

    def _trace_datasource(self, *args, **kwargs):
        return f"{self.action.delta}({shorten(self.dates)})"

    @cached_property
    @assert_fieldset
    @notify_result
    @trace_datasource
    def datasource(self):
        from climetlab.indexing.fieldset import FieldArray

        class DateShiftedField:
            def __init__(self, field, delta):
                self.field = field
                self.delta = delta

            def metadata(self, key):
                value = self.field.metadata(key)
                if key == "param":
                    return value + "_" + time_delta_to_string(self.delta)
                if key == "valid_datetime":
                    dt = datetime.datetime.fromisoformat(value)
                    new_dt = dt - self.delta
                    new_value = new_dt.isoformat()
                    return new_value
                if key in ["date", "time", "step", "hdate"]:
                    raise NotImplementedError(f"metadata {key} not implemented when shifting dates")
                return value

            def __getattr__(self, name):
                return getattr(self.field, name)

        ds = self.result.datasource
        ds = FieldArray([DateShiftedField(fs, self.action.delta) for fs in ds])
        return ds


class FunctionAction(Action):
    def __init__(self, context, action_path, _name, **kwargs):
        super().__init__(context, action_path, **kwargs)
        self.name = _name

    @trace_select
    def select(self, dates):
        return FunctionResult(self.context, self.action_path, dates, action=self)

    @property
    def function(self):
        name, delta = parse_function_name(self.name)
        return import_function(self.name, "actions")

    def __repr__(self):
        content = ""
        content += ",".join([self._short_str(a) for a in self.args])
        content += " ".join([self._short_str(f"{k}={v}") for k, v in self.kwargs.items()])
        content = self._short_str(content)
        return super().__repr__(_inline_=content, _indent_=" ")

    def _trace_select(self, dates):
        return f"{self.name}({shorten(dates)})"


class ActionWithList(Action):
    def __init__(self, context, action_path, *configs):
        super().__init__(context, action_path, *configs)
        self.actions = [action_factory(c, context, action_path + [str(i)]) for i, c in enumerate(configs)]

    def __repr__(self):
        content = "\n".join([str(i) for i in self.actions])
        return super().__repr__(content)


class PipeAction(Action):
    def __init__(self, context, action_path, *configs):
        super().__init__(context, action_path, *configs)
        assert len(configs) > 1, configs
        current = action_factory(configs[0], context, action_path + ["0"])
        for i, c in enumerate(configs[1:]):
            current = step_factory(c, context, action_path + [str(i + 1)], previous_step=current)
        self.last_step = current

    @trace_select
    def select(self, dates):
        return self.last_step.select(dates)

    def __repr__(self):
        return super().__repr__(self.last_step)


class StepResult(Result):
    def __init__(self, context, action_path, dates, action, upstream_result):
        super().__init__(context, action_path, dates)
        assert isinstance(upstream_result, Result), type(upstream_result)
        self.upstream_result = upstream_result
        self.action = action

    @property
    @notify_result
    @trace_datasource
    def datasource(self):
        raise NotImplementedError(f"Not implemented in {self.__class__.__name__}")


class StepAction(Action):
    result_class = None

    def __init__(self, context, action_path, previous_step, *args, **kwargs):
        super().__init__(context, action_path, *args, **kwargs)
        self.previous_step = previous_step

    @trace_select
    def select(self, dates):
        return self.result_class(
            self.context,
            self.action_path,
            dates,
            self,
            self.previous_step.select(dates),
        )

    def __repr__(self):
        return super().__repr__(self.previous_step, _inline_=str(self.kwargs))


class StepFunctionResult(StepResult):
    @cached_property
    @assert_fieldset
    @notify_result
    @trace_datasource
    def datasource(self):
        try:
            return self.action.function(
                FunctionContext(self),
                self.upstream_result.datasource,
                **self.action.kwargs,
            )

        except Exception:
            LOG.error(f"Error in {self.action.name}", exc_info=True)
            raise

    def _trace_datasource(self, *args, **kwargs):
        return f"{self.action.name}({shorten(self.dates)})"


class FilterStepResult(StepResult):
    @property
    @notify_result
    @assert_fieldset
    @trace_datasource
    def datasource(self):
        ds = self.content.datasource
        ds = ds.sel(**self.action.kwargs)
        return ds


class FilterStepAction(StepAction):
    result_class = FilterStepResult


class FunctionStepAction(StepAction):
    result_class = StepFunctionResult

    def __init__(self, context, action_path, previous_step, *args, **kwargs):
        super().__init__(context, action_path, previous_step, *args, **kwargs)
        self.name = args[0]
        self.function = import_function(self.name, "steps")


class ConcatResult(Result):
    def __init__(self, context, action_path, dates, results, **kwargs):
        super().__init__(context, action_path, dates)
        self.results = [r for r in results if not r.empty]

    @cached_property
    @assert_fieldset
    @notify_result
    @trace_datasource
    def datasource(self):
        ds = EmptyResult(self.context, self.action_path, self.dates).datasource
        for i in self.results:
            ds += i.datasource
        return ds

    @property
    def variables(self):
        """Check that all the results objects have the same variables."""
        variables = None
        for f in self.results:
            if f.empty:
                continue
            if variables is None:
                variables = f.variables
            assert variables == f.variables, (variables, f.variables)
        assert variables is not None, self.results
        return variables

    def __repr__(self):
        content = "\n".join([str(i) for i in self.results])
        return super().__repr__(content)


class IncludeResult(Result):
    def __init__(self, context, action_path, dates, result, results):
        super().__init__(context, action_path, dates)
        # result is the content of the include
        self.result = result
        # results is the list of the included results
        self.results = results

    @cached_property
    def datasource(self):
        for i in self.results:
            # for each include trigger the datasource to be computed
            # and saved in context but drop it
            i.datasource
        # then return the content of the result
        # which can use the datasources of the included results
        return self.result.datasource


class IncludeAction(ActionWithList):
    def __init__(self, context, action_path, includes, content):
        super().__init__(context, ["include"], *includes)
        self.content = action_factory(content, context, ["input"])

    def select(self, dates):
        results = [a.select(dates) for a in self.actions]
        return IncludeResult(
            self.context,
            self.action_path,
            dates,
            self.content.select(dates),
            results,
        )


class ConcatAction(Action):
    def __init__(self, context, action_path, *configs):
        super().__init__(context, action_path, *configs)
        parts = []
        for i, cfg in enumerate(configs):
            if "dates" not in cfg:
                raise ValueError(f"Missing 'dates' in {cfg}")
            cfg = deepcopy(cfg)
            dates_cfg = cfg.pop("dates")
            assert isinstance(dates_cfg, dict), dates_cfg
            filtering_dates = Dates.from_config(**dates_cfg)
            action = action_factory(cfg, context, action_path + [str(i)])
            parts.append((filtering_dates, action))
        self.parts = parts

    def __repr__(self):
        content = "\n".join([str(i) for i in self.parts])
        return super().__repr__(content)

    @trace_select
    def select(self, dates):
        results = []
        for filtering_dates, action in self.parts:
            newdates = sorted(set(dates) & set(filtering_dates))
            if newdates:
                results.append(action.select(newdates))
        if not results:
            return EmptyResult(self.context, self.action_path, dates)

        return ConcatResult(self.context, self.action_path, dates, results)

<<<<<<< HEAD
class DateAction(Action):
    def __init__(self, context, action_path, start, end, frequency=1, **kwargs):
        super().__init__(context, action_path, **kwargs)
        self.filtering_dates = Dates.from_config(start=start, end=end, frequency=frequency)
        self.content = action_factory(kwargs, context, self.action_path)
=======
>>>>>>> fa749b86

class JoinAction(ActionWithList):
    @trace_select
    def select(self, dates):
        results = [a.select(dates) for a in self.actions]
        return JoinResult(self.context, self.action_path, dates, results)


def action_factory(config, context, action_path):
    assert isinstance(context, Context), (type, context)
    if not isinstance(config, dict):
        raise ValueError(f"Invalid input config {config}")
    if len(config) != 1:
        raise ValueError(f"Invalid input config. Expecting dict with only one key, got {list(config.keys())}")

    config = deepcopy(config)
    key = list(config.keys())[0]

    if isinstance(config[key], list):
        args, kwargs = config[key], {}
    if isinstance(config[key], dict):
        args, kwargs = [], config[key]

    cls = dict(
        date_shift=DateShiftAction,
        # date_filter=DateFilterAction,
        include=IncludeAction,
        concat=ConcatAction,
        join=JoinAction,
        pipe=PipeAction,
        function=FunctionAction,
    ).get(key)

    if cls is None:
        if not is_function(key, "actions"):
            raise ValueError(f"Unknown action '{key}' in {config}")
        cls = FunctionAction
        args = [key] + args

    return cls(context, action_path + [key], *args, **kwargs)


def step_factory(config, context, action_path, previous_step):
    assert isinstance(context, Context), (type, context)
    if not isinstance(config, dict):
        raise ValueError(f"Invalid input config {config}")

    config = deepcopy(config)
    assert len(config) == 1, config

    key = list(config.keys())[0]
    cls = dict(
        filter=FilterStepAction,
        # rename=RenameAction,
        # remapping=RemappingAction,
    ).get(key)

    if isinstance(config[key], list):
        args, kwargs = config[key], {}

    if isinstance(config[key], dict):
        args, kwargs = [], config[key]

    if cls is None:
        if not is_function(key, "steps"):
            raise ValueError(f"Unknown step {key}")
        cls = FunctionStepAction
        args = [key] + args

    return cls(context, action_path, previous_step, *args, **kwargs)


class FunctionContext:
    """A FunctionContext is passed to all functions, it will be used to pass information
    to the functions from the other actions and steps and results."""

    def __init__(self, owner):
        self.owner = owner

    def trace(self, emoji, *args):
        trace(emoji, *args)


class ActionContext(Context):
    def __init__(self, /, order_by, flatten_grid, remapping):
        super().__init__()
        self.order_by = order_by
        self.flatten_grid = flatten_grid
        self.remapping = build_remapping(remapping)


class InputBuilder:
    def __init__(self, config, include, **kwargs):
        self.kwargs = kwargs

        config = deepcopy(config)
        if include:
            config = dict(
                include=dict(
                    includes=include,
                    content=config,
                )
            )
        self.config = config
        self.action_path = ["input"]

    @trace_select
    def select(self, dates):
        """This changes the context."""
        context = ActionContext(**self.kwargs)
        action = action_factory(self.config, context, self.action_path)
        return action.select(dates)

    def __repr__(self):
        context = ActionContext(**self.kwargs)
        a = action_factory(self.config, context, self.action_path)
        return repr(a)

    def _trace_select(self, dates):
        return f"InputBuilder({shorten(dates)})"


build_input = InputBuilder<|MERGE_RESOLUTION|>--- conflicted
+++ resolved
@@ -754,14 +754,6 @@
 
         return ConcatResult(self.context, self.action_path, dates, results)
 
-<<<<<<< HEAD
-class DateAction(Action):
-    def __init__(self, context, action_path, start, end, frequency=1, **kwargs):
-        super().__init__(context, action_path, **kwargs)
-        self.filtering_dates = Dates.from_config(start=start, end=end, frequency=frequency)
-        self.content = action_factory(kwargs, context, self.action_path)
-=======
->>>>>>> fa749b86
 
 class JoinAction(ActionWithList):
     @trace_select
