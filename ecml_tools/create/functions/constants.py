# (C) Copyright 2020 ECMWF.
#
# This software is licensed under the terms of the Apache Licence Version 2.0
# which can be obtained at http://www.apache.org/licenses/LICENSE-2.0.
# In applying this licence, ECMWF does not waive the privileges and immunities
# granted to it by virtue of its status as an intergovernmental organisation
# nor does it submit to any jurisdiction.
#
from copy import deepcopy

from climetlab import load_source

from ecml_tools.create.utils import to_datetime_list

DEBUG = True


def to_list(x):
    if isinstance(x, (list, tuple)):
        return x
    return [x]


def get_template_field(request):
    """Create a template request from the initial request, setting the date, time,
    levtype and param fields."""
    template_request = {
        "class": "ea",
        "expver": "0001",
        "type": "an",
        "date": "20200101",
        "time": "0000",
        "levtype": "sfc",
        "param": "2t",
    }
    for k in ["area", "grid"]:  # is class needed?
        if k in request:
            template_request[k] = request[k]
    template = load_source("mars", template_request)
    assert len(template) == 1, (len(template), template_request)
    return template


def normalise_time_to_hours(r):
    r = deepcopy(r)
    if "time" not in r:
        return r

    times = []
    for t in to_list(r["time"]):
        assert len(t) == 4, r
        assert t.endswith("00"), r
        times.append(int(t) // 100)
    r["time"] = tuple(times)
    return r


<<<<<<< HEAD
def constants(context, dates, **request):
    template = get_template_field(request)
=======
def constants(dates, param, **kwargs):

>>>>>>> 4951f968

    template = get_template_field(kwargs)

    print(f"✅ load_source(constants, {template}, {kwargs}")
    return load_source("constants", source_or_dataset=template, date=dates, param=param)


execute = constants

if __name__ == "__main__":
    import yaml

    config = yaml.safe_load(
        """
      class: ea
      expver: '0001'
      grid: 20.0/20.0
      levtype: sfc
      # param: [10u, 10v, 2d, 2t, lsm, msl, sdor, skt, slor, sp, tcw, z]
      number: [0, 1]
      param: [cos_latitude]
    """
    )
    dates = yaml.safe_load(
        "[2022-12-30 18:00, 2022-12-31 00:00, 2022-12-31 06:00, 2022-12-31 12:00]"
    )
    dates = to_datetime_list(dates)

    DEBUG = True
    for f in constants(None, dates, **config):
        print(f, f.to_numpy().mean())<|MERGE_RESOLUTION|>--- conflicted
+++ resolved
@@ -55,17 +55,12 @@
     return r
 
 
-<<<<<<< HEAD
 def constants(context, dates, **request):
+    param = request["param"]
+
     template = get_template_field(request)
-=======
-def constants(dates, param, **kwargs):
 
->>>>>>> 4951f968
-
-    template = get_template_field(kwargs)
-
-    print(f"✅ load_source(constants, {template}, {kwargs}")
+    print(f"✅ load_source(constants, {template}, {request}")
     return load_source("constants", source_or_dataset=template, date=dates, param=param)
 
 
