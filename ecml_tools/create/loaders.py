# (C) Copyright 2023 European Centre for Medium-Range Weather Forecasts.
# This software is licensed under the terms of the Apache Licence Version 2.0
# which can be obtained at http://www.apache.org/licenses/LICENSE-2.0.
# In applying this licence, ECMWF does not waive the privileges and immunities
# granted to it by virtue of its status as an intergovernmental organisation
# nor does it submit to any jurisdiction.
import datetime
import logging
import os
import uuid
from functools import cached_property

import numpy as np
import zarr

from ecml_tools.data import open_dataset
from ecml_tools.utils.dates.groups import Groups

from .check import DatasetName
from .config import build_output, loader_config
from .input import build_input
from .statistics import TempStatistics
from .utils import bytes, compute_directory_sizes, normalize_and_check_dates
from .writer import CubesFilter, DataWriter
from .zarr import ZarrBuiltRegistry, add_zarr_dataset

LOG = logging.getLogger(__name__)

VERSION = "0.20"


class Loader:
    def __init__(self, *, path, print=print, **kwargs):
        # Catch all floating point errors, including overflow, sqrt(<0), etc
        np.seterr(all="raise", under="warn")

        assert isinstance(path, str), path

        self.path = path
        self.kwargs = kwargs
        self.print = print

        statistics_tmp = kwargs.get("statistics_tmp") or self.path + ".statistics"

        self.statistics_registry = TempStatistics(statistics_tmp)

    @classmethod
    def from_config(cls, *, config, path, print=print, **kwargs):
        # config is the path to the config file or a dict with the config
        assert isinstance(config, dict) or isinstance(config, str), config
        return cls(config=config, path=path, print=print, **kwargs)

    @classmethod
    def from_dataset_config(cls, *, path, print=print, **kwargs):
        assert os.path.exists(path), f"Path {path} does not exist."
        z = zarr.open(path, mode="r")
        config = z.attrs["_create_yaml_config"]
        print("Config loaded from zarr config: ", config)
        return cls.from_config(config=config, path=path, print=print, **kwargs)

    @classmethod
    def from_dataset(cls, *, path, **kwargs):
        assert os.path.exists(path), f"Path {path} does not exist."
        return cls(path=path, **kwargs)

    def build_input(self):
        from climetlab.core.order import build_remapping

        builder = build_input(
            self.main_config.input,
            include=self.main_config.get("include", {}),
            order_by=self.output.order_by,
            flatten_grid=self.output.flatten_grid,
            remapping=build_remapping(self.output.remapping),
        )
        print("✅ INPUT_BUILDER")
        print(builder)
        return builder

    def build_statistics_dates(self, start, end):
        ds = open_dataset(self.path)
        subset = ds.dates_interval_to_indices(start, end)
        start, end = ds.dates[subset[0]], ds.dates[subset[-1]]
        return (
            start.astype(datetime.datetime).isoformat(),
            end.astype(datetime.datetime).isoformat(),
        )

    def read_dataset_metadata(self):
        ds = open_dataset(self.path)
        self.dataset_shape = ds.shape
        self.variables_names = ds.variables
        assert len(self.variables_names) == ds.shape[1], self.dataset_shape
        self.dates = ds.dates

        z = zarr.open(self.path, "r")
<<<<<<< HEAD
        self.missing_dates = z.attrs.get("missing_dates")
        if self.missing_dates:
            self.missing_dates = [np.datetime64(d) for d in self.missing_dates]
            assert type(self.missing_dates[0]) is type(self.dates[0]), (
                self.missing_dates[0],
                self.dates[0],
            )
=======
        self.missing_dates = z.attrs.get("missing_dates", [])
        self.missing_dates = [np.datetime64(d) for d in self.missing_dates]
>>>>>>> 3e4a00ed

    @cached_property
    def registry(self):
        return ZarrBuiltRegistry(self.path)

    def initialise_dataset_backend(self):
        z = zarr.open(self.path, mode="w")
        z.create_group("_build")

    def update_metadata(self, **kwargs):
        print("Updating metadata", kwargs)
        z = zarr.open(self.path, mode="w+")
        for k, v in kwargs.items():
            if isinstance(v, np.datetime64):
                v = v.astype(datetime.datetime)
            if isinstance(v, datetime.date):
                v = v.isoformat()
            z.attrs[k] = v

    def _add_dataset(self, mode="r+", **kwargs):
        z = zarr.open(self.path, mode=mode)
        return add_zarr_dataset(zarr_root=z, **kwargs)

    def get_zarr_chunks(self):
        z = zarr.open(self.path, mode="r")
        return z["data"].chunks

    def print_info(self):
        z = zarr.open(self.path, mode="r")
        try:
            print(z["data"].info)
        except Exception as e:
            print(e)


class InitialiseLoader(Loader):
    def __init__(self, config, **kwargs):
        super().__init__(**kwargs)
        self.main_config = loader_config(config)

        self.statistics_registry.delete()

        print(self.main_config.dates)
        self.groups = Groups(**self.main_config.dates)
        print("✅ GROUPS")

        self.output = build_output(self.main_config.output, parent=self)
        self.input = self.build_input()

        print(self.input)
        all_dates = self.groups.dates
        self.minimal_input = self.input.select([all_dates[0]])

        print("✅ GROUPS")
        print(self.groups)
        print("✅ MINIMAL INPUT")
        print(self.minimal_input)

    def initialise(self, check_name=True):
        """Create empty dataset."""

        self.print("Config loaded ok:")
        print(self.main_config)
        print("-------------------------")

        dates = self.groups.dates
        print("-------------------------")

        frequency = dates.frequency
        assert isinstance(frequency, int), frequency

        self.print(f"Found {len(dates)} datetimes.")
        print(
            f"Dates: Found {len(dates)} datetimes, in {len(self.groups)} groups: ",
            end="",
        )
        print(f"Missing dates: {len(dates.missing)}")
        lengths = [len(g) for g in self.groups]
        self.print(
            f"Found {len(dates)} datetimes {'+'.join([str(_) for _ in lengths])}."
        )
        print("-------------------------")

        variables = self.minimal_input.variables
        self.print(f"Found {len(variables)} variables : {','.join(variables)}.")

        ensembles = self.minimal_input.ensembles
        self.print(
            f"Found {len(ensembles)} ensembles : {','.join([str(_) for _ in ensembles])}."
        )

        grid_points = self.minimal_input.grid_points
        print(f"gridpoints size: {[len(i) for i in grid_points]}")
        print("-------------------------")

        resolution = self.minimal_input.resolution
        print(f"{resolution=}")

        print("-------------------------")
        coords = self.minimal_input.coords
        coords["dates"] = dates
        total_shape = self.minimal_input.shape
        total_shape[0] = len(dates)
        self.print(f"total_shape = {total_shape}")
        print("-------------------------")

        chunks = self.output.get_chunking(coords)
        print(f"{chunks=}")
        dtype = self.output.dtype

        self.print(
            f"Creating Dataset '{self.path}', with {total_shape=}, {chunks=} and {dtype=}"
        )

        metadata = {}
        metadata["uuid"] = str(uuid.uuid4())

        metadata.update(self.main_config.get("add_metadata", {}))

        metadata["_create_yaml_config"] = self.main_config.get_serialisable_dict()

        metadata["description"] = self.main_config.description
        metadata["version"] = VERSION

        metadata["data_request"] = self.minimal_input.data_request
        metadata["remapping"] = self.output.remapping

        metadata["order_by"] = self.output.order_by_as_list
        metadata["flatten_grid"] = self.output.flatten_grid

        metadata["ensemble_dimension"] = len(ensembles)
        metadata["variables"] = variables
        metadata["resolution"] = resolution

        metadata["licence"] = self.main_config["licence"]
        metadata["copyright"] = self.main_config["copyright"]

        metadata["frequency"] = frequency
        metadata["start_date"] = dates[0].isoformat()
        metadata["end_date"] = dates[-1].isoformat()
        metadata["missing_dates"] = [_.isoformat() for _ in dates.missing]

        if check_name:
            basename, ext = os.path.splitext(os.path.basename(self.path))
            ds_name = DatasetName(
                basename,
                resolution,
                dates[0],
                dates[-1],
                frequency,
            )
            ds_name.raise_if_not_valid(print=self.print)

        if len(dates) != total_shape[0]:
            raise ValueError(
                f"Final date size {len(dates)} (from {dates[0]} to {dates[-1]}, {frequency=}) "
                f"does not match data shape {total_shape[0]}. {total_shape=}"
            )

        dates = normalize_and_check_dates(
            dates,
            metadata["start_date"],
            metadata["end_date"],
            metadata["frequency"],
        )

        metadata.update(self.main_config.get("force_metadata", {}))

        ###############################################################
        # write data
        ###############################################################

        self.initialise_dataset_backend()

        self.update_metadata(**metadata)

        self._add_dataset(name="data", chunks=chunks, dtype=dtype, shape=total_shape)
        self._add_dataset(name="dates", array=dates)
        self._add_dataset(name="latitudes", array=grid_points[0])
        self._add_dataset(name="longitudes", array=grid_points[1])

        self.registry.create(lengths=lengths)
        self.statistics_registry.create(exist_ok=False)
        self.registry.add_to_history(
            "statistics_registry_initialised", version=self.statistics_registry.version
        )

        statistics_start, statistics_end = self.build_statistics_dates(
            self.main_config.output.get("statistics_start"),
            self.main_config.output.get("statistics_end"),
        )
        self.update_metadata(
            statistics_start_date=statistics_start,
            statistics_end_date=statistics_end,
        )
        print(f"Will compute statistics from {statistics_start} to {statistics_end}")

        self.registry.add_to_history("init finished")

        assert chunks == self.get_zarr_chunks(), (chunks, self.get_zarr_chunks())


class ContentLoader(Loader):
    def __init__(self, config, **kwargs):
        super().__init__(**kwargs)
        self.main_config = loader_config(config)

        self.groups = Groups(**self.main_config.dates)
        self.output = build_output(self.main_config.output, parent=self)
        self.input = self.build_input()
        self.read_dataset_metadata()

    def load(self, parts):
        self.registry.add_to_history("loading_data_start", parts=parts)

        z = zarr.open(self.path, mode="r+")
<<<<<<< HEAD
        data_writer = DataWriter(
            parts, parent=self, full_array=z["data"], print=self.print
        )
=======
        data_writer = DataWriter(parts, full_array=z["data"], owner=self)
>>>>>>> 3e4a00ed

        total = len(self.registry.get_flags())
        filter = CubesFilter(parts=parts, total=total)
        for igroup, group in enumerate(self.groups):
            if self.registry.get_flag(igroup):
                LOG.info(
                    f" -> Skipping {igroup} total={len(self.groups)} (already done)"
                )
                continue
            if not filter(igroup):
                continue
            self.print(f" -> Processing {igroup} total={len(self.groups)}")
            print("========", group)
            assert isinstance(group[0], datetime.datetime), group

            result = self.input.select(dates=group)
            data_writer.write(result, igroup, group)

        self.registry.add_to_history("loading_data_end", parts=parts)
        self.registry.add_provenance(name="provenance_load")
        self.statistics_registry.add_provenance(
            name="provenance_load", config=self.main_config
        )

        self.print_info()


class StatisticsLoader(Loader):
    main_config = {}

    def __init__(
        self,
        config=None,
        statistics_output=None,
        statistics_start=None,
        statistics_end=None,
        force=False,
        **kwargs,
    ):
        super().__init__(**kwargs)
        self.user_statistics_start = statistics_start
        self.user_statistics_end = statistics_end

        self.statistics_output = statistics_output

        self.output_writer = {
            None: self.write_stats_to_dataset,
            "-": self.write_stats_to_stdout,
        }.get(self.statistics_output, self.write_stats_to_file)

        if config:
            self.main_config = loader_config(config)

        self.read_dataset_metadata()

    def _get_statistics_dates(self):
        dates = self.dates
        dtype = type(dates[0])

        # remove missing dates
        if self.missing_dates:
<<<<<<< HEAD
            assert type(self.missing_dates[0]) <= type(dates[0]), (
                type(self.missing_dates[0]),
                type(dates[0]),
            )

        dates_computed = self.statistics_registry.dates_computed
        for d in dates:
            if d in self.missing_dates:
                assert d not in dates_computed, (d, dates_computed)
            else:
                assert d in dates_computed, (d, dates_computed)
=======
            assert type(self.missing_dates[0]) is dtype, (type(self.missing_dates[0]), dtype)
        dates = [d for d in dates if d not in self.missing_dates]
>>>>>>> 3e4a00ed

        # filter dates according the the start and end dates in the metadata
        z = zarr.open(self.path, mode="r")
        start, end = z.attrs.get("statistics_start_date"), z.attrs.get("statistics_end_date")
        start, end = np.datetime64(start), np.datetime64(end)
        assert type(start) is dtype, (type(start), dtype)
        dates = [d for d in dates if d >= start and d <= end]
<<<<<<< HEAD
        assert type(start) is type(dates[0]), (type(start), type(dates[0]))

        stats = self.statistics_registry.get_aggregated(dates, self.variables_names)

        writer = {
            None: self.write_stats_to_dataset,
            "-": self.write_stats_to_stdout,
        }.get(self.statistics_output, self.write_stats_to_file)
        writer(stats)

    def check_complete(self, force):
        if self._complete:
            return
        if not force:
            raise Exception(
                f"❗Zarr {self.path} is not fully built. Use 'force' option."
            )
        if self._write_to_dataset:
            print(
                f"❗Zarr {self.path} is not fully built, not writting statistics into dataset."
            )
            self._write_to_dataset = False

    @property
    def _complete(self):
        return all(self.registry.get_flags(sync=False))

    def recompute_temporary_statistics(self):
        raise NotImplementedError("Untested code")
        # self.statistics_registry.create(exist_ok=True)

        # self.print(
        #     f"Building temporary statistics from data {self.path}. " f"From {self.date_start} to {self.date_end}"
        # )

        # shape = (self.i_end + 1 - self.i_start, len(self.variables_names))
        # detailed_stats = dict(
        #     minimum=np.full(shape, np.nan, dtype=np.float64),
        #     maximum=np.full(shape, np.nan, dtype=np.float64),
        #     sums=np.full(shape, np.nan, dtype=np.float64),
        #     squares=np.full(shape, np.nan, dtype=np.float64),
        #     count=np.full(shape, -1, dtype=np.int64),
        # )

        # ds = open_dataset(self.path)
        # key = (slice(self.i_start, self.i_end + 1), slice(None, None))
        # for i in progress_bar(
        #     desc="Computing Statistics",
        #     iterable=range(self.i_start, self.i_end + 1),
        # ):
        #     i_ = i - self.i_start
        #     data = ds[slice(i, i + 1), :]
        #     one = compute_statistics(data, self.variables_names)
        #     for k, v in one.items():
        #         detailed_stats[k][i_] = v

        # print(f"✅ Saving statistics for {key} shape={detailed_stats['count'].shape}")
        # self.statistics_registry[key] = detailed_stats
        # self.statistics_registry.add_provenance(name="provenance_recompute_statistics", config=self.main_config)
=======

        # filter dates according the the user specified start and end dates
        if self.user_statistics_start or self.user_statistics_end:
            start, end = self.build_statistics_dates(self.user_statistics_start, self.user_statistics_end)
            start, end = np.datetime64(start), np.datetime64(end)
            assert type(start) is dtype, (type(start), dtype)
            dates = [d for d in dates if d >= start and d <= end]

        return dates

    def run(self):
        dates = self._get_statistics_dates()
        stats = self.statistics_registry.get_aggregated(dates, self.variables_names)
        self.output_writer(stats)
>>>>>>> 3e4a00ed

    def write_stats_to_file(self, stats):
        stats.save(self.statistics_output, provenance=dict(config=self.main_config))
        print(f"✅ Statistics written in {self.statistics_output}")

    def write_stats_to_dataset(self, stats):
        if self.user_statistics_start or self.user_statistics_end:
            raise ValueError(
                (
                    "Cannot write statistics in dataset with user specified dates. "
                    "This would be conflicting with the dataset metadata."
                )
            )

        if not all(self.registry.get_flags(sync=False)):
            raise Exception(f"❗Zarr {self.path} is not fully built, not writting statistics into dataset.")

        for k in ["mean", "stdev", "minimum", "maximum", "sums", "squares", "count"]:
            self._add_dataset(name=k, array=stats[k])

        self.registry.add_to_history("compute_statistics_end")
        print(f"Wrote statistics in {self.path}")

    def write_stats_to_stdout(self, stats):
        print(stats)


class SizeLoader(Loader):
    def __init__(self, path, print):
        self.path = path
        self.print = print

    def add_total_size(self):
        dic = compute_directory_sizes(self.path)

        size = dic["total_size"]
        n = dic["total_number_of_files"]

        print(f"Total size: {bytes(size)}")
        print(f"Total number of files: {n}")

        self.update_metadata(total_size=size, total_number_of_files=n)


class CleanupLoader(Loader):
    def run(self):
        self.statistics_registry.delete()
        self.registry.clean()<|MERGE_RESOLUTION|>--- conflicted
+++ resolved
@@ -94,18 +94,8 @@
         self.dates = ds.dates
 
         z = zarr.open(self.path, "r")
-<<<<<<< HEAD
-        self.missing_dates = z.attrs.get("missing_dates")
-        if self.missing_dates:
-            self.missing_dates = [np.datetime64(d) for d in self.missing_dates]
-            assert type(self.missing_dates[0]) is type(self.dates[0]), (
-                self.missing_dates[0],
-                self.dates[0],
-            )
-=======
         self.missing_dates = z.attrs.get("missing_dates", [])
         self.missing_dates = [np.datetime64(d) for d in self.missing_dates]
->>>>>>> 3e4a00ed
 
     @cached_property
     def registry(self):
@@ -184,18 +174,14 @@
         )
         print(f"Missing dates: {len(dates.missing)}")
         lengths = [len(g) for g in self.groups]
-        self.print(
-            f"Found {len(dates)} datetimes {'+'.join([str(_) for _ in lengths])}."
-        )
+        self.print(f"Found {len(dates)} datetimes {'+'.join([str(_) for _ in lengths])}.")
         print("-------------------------")
 
         variables = self.minimal_input.variables
         self.print(f"Found {len(variables)} variables : {','.join(variables)}.")
 
         ensembles = self.minimal_input.ensembles
-        self.print(
-            f"Found {len(ensembles)} ensembles : {','.join([str(_) for _ in ensembles])}."
-        )
+        self.print(f"Found {len(ensembles)} ensembles : {','.join([str(_) for _ in ensembles])}.")
 
         grid_points = self.minimal_input.grid_points
         print(f"gridpoints size: {[len(i) for i in grid_points]}")
@@ -216,9 +202,7 @@
         print(f"{chunks=}")
         dtype = self.output.dtype
 
-        self.print(
-            f"Creating Dataset '{self.path}', with {total_shape=}, {chunks=} and {dtype=}"
-        )
+        self.print(f"Creating Dataset '{self.path}', with {total_shape=}, {chunks=} and {dtype=}")
 
         metadata = {}
         metadata["uuid"] = str(uuid.uuid4())
@@ -289,9 +273,7 @@
 
         self.registry.create(lengths=lengths)
         self.statistics_registry.create(exist_ok=False)
-        self.registry.add_to_history(
-            "statistics_registry_initialised", version=self.statistics_registry.version
-        )
+        self.registry.add_to_history("statistics_registry_initialised", version=self.statistics_registry.version)
 
         statistics_start, statistics_end = self.build_statistics_dates(
             self.main_config.output.get("statistics_start"),
@@ -322,21 +304,13 @@
         self.registry.add_to_history("loading_data_start", parts=parts)
 
         z = zarr.open(self.path, mode="r+")
-<<<<<<< HEAD
-        data_writer = DataWriter(
-            parts, parent=self, full_array=z["data"], print=self.print
-        )
-=======
         data_writer = DataWriter(parts, full_array=z["data"], owner=self)
->>>>>>> 3e4a00ed
 
         total = len(self.registry.get_flags())
         filter = CubesFilter(parts=parts, total=total)
         for igroup, group in enumerate(self.groups):
             if self.registry.get_flag(igroup):
-                LOG.info(
-                    f" -> Skipping {igroup} total={len(self.groups)} (already done)"
-                )
+                LOG.info(f" -> Skipping {igroup} total={len(self.groups)} (already done)")
                 continue
             if not filter(igroup):
                 continue
@@ -349,9 +323,7 @@
 
         self.registry.add_to_history("loading_data_end", parts=parts)
         self.registry.add_provenance(name="provenance_load")
-        self.statistics_registry.add_provenance(
-            name="provenance_load", config=self.main_config
-        )
+        self.statistics_registry.add_provenance(name="provenance_load", config=self.main_config)
 
         self.print_info()
 
@@ -390,22 +362,8 @@
 
         # remove missing dates
         if self.missing_dates:
-<<<<<<< HEAD
-            assert type(self.missing_dates[0]) <= type(dates[0]), (
-                type(self.missing_dates[0]),
-                type(dates[0]),
-            )
-
-        dates_computed = self.statistics_registry.dates_computed
-        for d in dates:
-            if d in self.missing_dates:
-                assert d not in dates_computed, (d, dates_computed)
-            else:
-                assert d in dates_computed, (d, dates_computed)
-=======
             assert type(self.missing_dates[0]) is dtype, (type(self.missing_dates[0]), dtype)
         dates = [d for d in dates if d not in self.missing_dates]
->>>>>>> 3e4a00ed
 
         # filter dates according the the start and end dates in the metadata
         z = zarr.open(self.path, mode="r")
@@ -413,67 +371,6 @@
         start, end = np.datetime64(start), np.datetime64(end)
         assert type(start) is dtype, (type(start), dtype)
         dates = [d for d in dates if d >= start and d <= end]
-<<<<<<< HEAD
-        assert type(start) is type(dates[0]), (type(start), type(dates[0]))
-
-        stats = self.statistics_registry.get_aggregated(dates, self.variables_names)
-
-        writer = {
-            None: self.write_stats_to_dataset,
-            "-": self.write_stats_to_stdout,
-        }.get(self.statistics_output, self.write_stats_to_file)
-        writer(stats)
-
-    def check_complete(self, force):
-        if self._complete:
-            return
-        if not force:
-            raise Exception(
-                f"❗Zarr {self.path} is not fully built. Use 'force' option."
-            )
-        if self._write_to_dataset:
-            print(
-                f"❗Zarr {self.path} is not fully built, not writting statistics into dataset."
-            )
-            self._write_to_dataset = False
-
-    @property
-    def _complete(self):
-        return all(self.registry.get_flags(sync=False))
-
-    def recompute_temporary_statistics(self):
-        raise NotImplementedError("Untested code")
-        # self.statistics_registry.create(exist_ok=True)
-
-        # self.print(
-        #     f"Building temporary statistics from data {self.path}. " f"From {self.date_start} to {self.date_end}"
-        # )
-
-        # shape = (self.i_end + 1 - self.i_start, len(self.variables_names))
-        # detailed_stats = dict(
-        #     minimum=np.full(shape, np.nan, dtype=np.float64),
-        #     maximum=np.full(shape, np.nan, dtype=np.float64),
-        #     sums=np.full(shape, np.nan, dtype=np.float64),
-        #     squares=np.full(shape, np.nan, dtype=np.float64),
-        #     count=np.full(shape, -1, dtype=np.int64),
-        # )
-
-        # ds = open_dataset(self.path)
-        # key = (slice(self.i_start, self.i_end + 1), slice(None, None))
-        # for i in progress_bar(
-        #     desc="Computing Statistics",
-        #     iterable=range(self.i_start, self.i_end + 1),
-        # ):
-        #     i_ = i - self.i_start
-        #     data = ds[slice(i, i + 1), :]
-        #     one = compute_statistics(data, self.variables_names)
-        #     for k, v in one.items():
-        #         detailed_stats[k][i_] = v
-
-        # print(f"✅ Saving statistics for {key} shape={detailed_stats['count'].shape}")
-        # self.statistics_registry[key] = detailed_stats
-        # self.statistics_registry.add_provenance(name="provenance_recompute_statistics", config=self.main_config)
-=======
 
         # filter dates according the the user specified start and end dates
         if self.user_statistics_start or self.user_statistics_end:
@@ -488,7 +385,6 @@
         dates = self._get_statistics_dates()
         stats = self.statistics_registry.get_aggregated(dates, self.variables_names)
         self.output_writer(stats)
->>>>>>> 3e4a00ed
 
     def write_stats_to_file(self, stats):
         stats.save(self.statistics_output, provenance=dict(config=self.main_config))
